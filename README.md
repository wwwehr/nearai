--- conflicted
+++ resolved
@@ -8,15 +8,13 @@
 git clone jasnah-cli
 cd jasnah-cli
 python3 -m pip install -e .
-```
 
-<<<<<<< HEAD
 To install to a virtual environment, use the following command:
 
 ```bash
 python3 -m poetry install --no-root --with dev
 ```
-=======
+
 Check the installation worked with
 
 ```
@@ -35,7 +33,6 @@
 This configuration can be manually edited at `~/.jasnah/config.json`, or per project at `.jasnah/config.json` (relative to the current directory).
 
 To use the registry (for downloading and uploading models and datasets) you need to setup access to S3. Do it by installing [aws-cli](https://docs.aws.amazon.com/cli/latest/userguide/cli-chap-getting-started.html) and configuring it (`aws configure`).
->>>>>>> 51658494
 
 ## Usage
 
