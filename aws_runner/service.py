# -*- coding: utf-8 -*-
import json
import os
import shutil
import time
from subprocess import call
from typing import Optional

import boto3
from aws_runner.partial_near_client import PartialNearClient
from nearai.agents.agent import Agent
from nearai.agents.environment import Environment
from shared.auth_data import AuthData
from shared.client_config import ClientConfig
from shared.inference_client import InferenceClient
from shared.near.sign import SignatureVerificationResult, verify_signed_message

cloudwatch = boto3.client("cloudwatch", region_name="us-east-2")

PATH = "/tmp/agent-runner-docker/environment-runs"
RUN_PATH = PATH + "/run"
DEFAULT_API_URL = "https://api.near.ai"


def handler(event, context):
    start_time = time.perf_counter()
    required_params = ["agents", "auth"]
    agents = event.get("agents")
    auth = event.get("auth")
    if not agents or not auth:
        missing = list(filter(lambda x: event.get(x) is (None or ""), required_params))
        return f"Missing required parameters: {missing}"

    auth_object = auth if isinstance(auth, AuthData) else AuthData(**auth)
    start_time_val = time.perf_counter()
    verification_result = verify_signed_message(
        auth_object.account_id,
        auth_object.public_key,
        auth_object.signature,
        auth_object.message,
        auth_object.nonce,
        auth_object.recipient,
        auth_object.callback_url,
    )

    if verification_result == SignatureVerificationResult.VERIFY_ACCESS_KEY_OWNER_SERVICE_NOT_AVAILABLE:
        write_metric("AdminNotifications", "SignatureAccessKeyVerificationServiceFailed", "Count")
    elif not verification_result:
        return "Unauthorized: Invalid signature"
    else:
        # signature is valid
        stop_time_val = time.perf_counter()
        write_metric("VerifySignatureDuration", stop_time_val - start_time_val)

    environment_id = event.get("environment_id")
    new_message = event.get("new_message")
    thread_id = event.get("thread_id")
    run_id = event.get("run_id")

    params = event.get("params", {})

    new_environment_registry_id = run_with_environment(
        agents,
        auth_object,
        thread_id,
        run_id,
        new_message=new_message,
        params=params,
    )
    if not new_environment_registry_id:
        return f"Run not recorded. Ran {agents} agent(s) with generated near client and environment {environment_id}"

    call("rm -rf /tmp/..?* /tmp/.[!.]* /tmp/*", shell=True)
    stop_time = time.perf_counter()
    write_metric("TotalRunnerDuration", stop_time - start_time)
    return new_environment_registry_id


def write_metric(metric_name, value, unit="Milliseconds"):
    if os.environ.get("AWS_ACCESS_KEY_ID"):  # running in lambda or locally passed credentials
        cloudwatch.put_metric_data(
            Namespace="NearAI",
            MetricData=[
                {
                    "MetricName": metric_name,
                    "Value": value,
                    "Unit": unit,
                    "Dimensions": [
                        {"Name": "FunctionName", "Value": os.environ["AWS_LAMBDA_FUNCTION_NAME"]},
                    ],
                }
            ],
        )
    else:
        print(f"Would have written metric {metric_name} with value {value} to cloudwatch")


def load_agent(client, agent, params: dict, account_id: str = "local", additional_path: str = "") -> Agent:
    agent_metadata = None

    if params["data_source"] == "registry":
        start_time = time.perf_counter()
        agent_files = client.get_agent(agent)
        stop_time = time.perf_counter()
        write_metric("GetAgentFromRegistry_Duration", stop_time - start_time)
        agent_metadata = client.get_agent_metadata(agent)
    elif params["data_source"] == "local_files":
        agent_files = get_local_agent_files(agent, additional_path)

        for file in agent_files:
            if os.path.basename(file["filename"]) == "metadata.json":
                agent_metadata = json.loads(file["content"])
                print(f"Loaded {agent_metadata} agents from {agent}")
                break

    if not agent_metadata:
        print(f"Missing metadata for {agent}")

    return Agent(agent, agent_files, agent_metadata or {})


def clear_temp_agent_files(agents):
    for agent in agents:
        if agent.temp_dir and os.path.exists(agent.temp_dir):
            print("removed agent.temp_dir", agent.temp_dir)
            shutil.rmtree(agent.temp_dir)


def save_environment(env, client, base_id, metric_function=None) -> str:
    save_start_time = time.perf_counter()
    snapshot = env.create_snapshot()
    metadata = env.environment_run_info(base_id, "remote run")
    name = metadata["name"]
    request_start_time = time.perf_counter()
    registry_id = client.save_environment(snapshot, metadata)
    request_stop_time = time.perf_counter()
    if metric_function:
        metric_function("SaveEnvironmentToRegistry_Duration", request_stop_time - request_start_time)
    print(
        f"Saved environment {registry_id} to registry. To load use flag `--load-env={registry_id}`. "
        f"or `--load-env={name}`"
    )
    save_stop_time = time.perf_counter()
    if metric_function:
        metric_function("SaveEnvironment_Duration", save_stop_time - save_start_time)
    return registry_id


def run_with_environment(
    agents: str,
    auth: AuthData,
    thread_id,
    run_id,
    additional_path: str = "",
    new_message: str = None,
    params: dict = None,
) -> Optional[str]:
    """Runs agent against environment fetched from id, optionally passing a new message to the environment."""
    print(
        f"Running with:\nagents: {agents}\nnew_message: {new_message}\nparams: {params}"
        f"\nthread_id: {thread_id}\nrun_id: {run_id}\nauth: {auth}"
    )
    params = params or {}
    api_url = str(params.get("api_url", DEFAULT_API_URL))
    user_env_vars: dict = params.get("user_env_vars", {})
    agent_env_vars: dict = params.get("agent_env_vars", {})

    if api_url != DEFAULT_API_URL:
        print(f"WARNING: Using custom API URL: {api_url}")

    near_client = PartialNearClient(api_url, auth)

    loaded_agents = []
    for agent_name in agents.split(","):
        agent = load_agent(near_client, agent_name, params, auth.account_id, additional_path)
        # agents secrets has higher priority then agent metadata's env_vars
        agent.env_vars = {**agent.env_vars, **agent_env_vars.get(agent_name, {})}
        loaded_agents.append(agent)

    agent = loaded_agents[0]
    if "provider" in params:
        agent.model_provider = params["provider"]
    if "model" in params:
        agent.model = params["model"]
    if "temperature" in params:
        agent.model_temperature = params["temperature"]
    if "max_tokens" in params:
        agent.model_max_tokens = params["max_tokens"]
    if "max_iterations" in params:
        agent.max_iterations = params["max_iterations"]

    client_config = ClientConfig(
        base_url=api_url + "/v1",
        auth=auth,
    )
    inference_client = InferenceClient(client_config)
    hub_client = client_config.get_hub_client()
    env = Environment(
        additional_path if additional_path else RUN_PATH,
        loaded_agents,
        inference_client,
        hub_client,
        thread_id,
        run_id,
        env_vars=user_env_vars,
    )
    start_time = time.perf_counter()
    env.add_agent_start_system_log(agent_idx=0)
<<<<<<< HEAD
    run_id = env.run(new_message, agent.max_iterations)
    new_environment = (
        save_environment(env, near_client, run_id, thread_id, write_metric) if params.get("record_run", True) else None
    )
=======
    env.run(new_message, max_iterations)
    new_environment = save_environment(env, near_client, thread_id, write_metric) if record_run else None
>>>>>>> bfce5bb3
    clear_temp_agent_files(loaded_agents)
    stop_time = time.perf_counter()
    write_metric("ExecuteAgentDuration", stop_time - start_time)
    return new_environment


def get_local_agent_files(agent_identifier: str, additional_path: str = ""):
    """Fetches an agent from local filesystem."""
    # base_path = os.path.join("/root/.nearai/registry", agent_identifier)
    # os.path.expanduser(f"/root/.nearai/registry/{agent_identifier}")
    # base_path = os.path.expanduser(f"/nearai_registry/{agent_identifier}")
    base_path = os.path.expanduser(f"~/.nearai/registry/{agent_identifier}")

    paths = [base_path]
    if additional_path:
        paths.append(os.path.join(base_path, additional_path))

    results = []
    for path in paths:
        for root, _dirs, files in os.walk(path):
            for file in files:
                path = os.path.join(root, file)
                try:
                    with open(path, "r") as f:
                        result = f.read()
                    results.append({"filename": os.path.basename(path), "content": result})
                except Exception as e:
                    print(f"Error {path}: {e}")
    return results<|MERGE_RESOLUTION|>--- conflicted
+++ resolved
@@ -206,15 +206,10 @@
     )
     start_time = time.perf_counter()
     env.add_agent_start_system_log(agent_idx=0)
-<<<<<<< HEAD
-    run_id = env.run(new_message, agent.max_iterations)
+    env.run(new_message, agent.max_iterations)
     new_environment = (
-        save_environment(env, near_client, run_id, thread_id, write_metric) if params.get("record_run", True) else None
-    )
-=======
-    env.run(new_message, max_iterations)
-    new_environment = save_environment(env, near_client, thread_id, write_metric) if record_run else None
->>>>>>> bfce5bb3
+        save_environment(env, near_client, thread_id, write_metric) if params.get("record_run", True) else None
+    )
     clear_temp_agent_files(loaded_agents)
     stop_time = time.perf_counter()
     write_metric("ExecuteAgentDuration", stop_time - start_time)
