--- conflicted
+++ resolved
@@ -1,25 +1,13 @@
-<<<<<<< HEAD
-from pydantic import BaseModel, field_validator
-from typing import Optional, Union, List, Dict, Any
-from hub.api.v1.sql import SqlClient
-from hub.api.v1.completions import get_llm_ai, Message, handle_stream, Provider
-from hub.api.v1.auth import get_auth, revokable_auth, AuthToken, validate_signature
-
-import logging
-import json
-import uuid
-=======
 import json
 import logging
 from typing import Any, Dict, List, Optional, Union
->>>>>>> 4cf29c3d
 
 from fastapi import APIRouter, Depends, HTTPException
 from fastapi.responses import JSONResponse, StreamingResponse
 from fastapi.security import HTTPBearer
-from pydantic import BaseModel
-
-from hub.api.v1.auth import AuthToken, get_current_user
+from pydantic import BaseModel, field_validator
+
+from hub.api.v1.auth import AuthToken, revokable_auth, validate_signature
 from hub.api.v1.completions import Message, Provider, get_llm_ai, handle_stream
 from hub.api.v1.sql import SqlClient
 
@@ -104,9 +92,11 @@
         assert request.provider is not None
         llm = get_llm_ai(request.provider)
     except NotImplementedError:
-        raise HTTPException(status_code=400, detail="Provider not supported") from None
-
-    resp = llm.completions.create(**request.model_dump(exclude={"provider", "response_format"}))
+        raise HTTPException(
+            status_code=400, detail="Provider not supported") from None
+
+    resp = llm.completions.create(
+        **request.model_dump(exclude={"provider", "response_format"}))
 
     if request.stream:
 
@@ -120,28 +110,27 @@
     else:
         c = json.dumps(resp.model_dump())
 
-        db.add_user_usage(auth.account_id, request.prompt, c, request.model, request.provider, "/completions")
+        db.add_user_usage(auth.account_id, request.prompt, c,
+                          request.model, request.provider, "/completions")
 
         return JSONResponse(content=json.loads(c))
 
 
 @v1_router.post("/chat/completions")
-<<<<<<< HEAD
-async def chat_completions(request: ChatCompletionsRequest = Depends(convert_request), auth: AuthToken = Depends(revokable_auth)):
-=======
 async def chat_completions(
-    request: ChatCompletionsRequest = Depends(convert_request), auth: AuthToken = Depends(get_current_user)
+    request: ChatCompletionsRequest = Depends(convert_request), auth: AuthToken = Depends(revokable_auth)
 ):
->>>>>>> 4cf29c3d
     logger.info(f"Received chat completions request: {request.model_dump()}")
 
     try:
         assert request.provider is not None
         llm = get_llm_ai(request.provider)
     except NotImplementedError:
-        raise HTTPException(status_code=400, detail="Provider not supported") from None
-
-    resp = llm.chat.completions.create(**request.model_dump(exclude={"provider"}))
+        raise HTTPException(
+            status_code=400, detail="Provider not supported") from None
+
+    resp = llm.chat.completions.create(
+        **request.model_dump(exclude={"provider"}))
 
     if request.stream:
 
