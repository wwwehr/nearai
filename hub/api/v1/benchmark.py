--- conflicted
+++ resolved
@@ -59,23 +59,15 @@
     Return -1 if the benchmark does not exist.
     """
     with get_session() as session:
-<<<<<<< HEAD
         query = (
             select(Benchmark)
             .where(
-                namespace == namespace,
-                benchmark_name == benchmark_name,
-                solver_name == solver_name,
-                solver_args == solver_args,
+                Benchmark.namespace == namespace,
+                Benchmark.benchmark == benchmark_name,
+                Benchmark.solver == solver_name,
+                Benchmark.args == solver_args,
             )
             .order_by(col(Benchmark.id).desc())
-=======
-        query = select(Benchmark).where(
-            Benchmark.namespace == namespace,
-            Benchmark.benchmark == benchmark_name,
-            Benchmark.solver == solver_name,
-            Benchmark.args == solver_args,
->>>>>>> 3d043917
         )
         benchmark = session.exec(query).first()
 
