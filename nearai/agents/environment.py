import hashlib
import io
import json
import logging
import os
import re
import shlex
import shutil
import subprocess
import tarfile
import tempfile
import threading
import uuid
from datetime import datetime, timezone
from pathlib import Path
from typing import Any, Dict, Iterable, List, Literal, Optional, Tuple, Union, cast

import psutil
from litellm.types.completion import ChatCompletionMessageParam
from litellm.types.utils import (
    ChatCompletionMessageToolCall,
    Choices,
    Function,
    ModelResponse,
)
from litellm.utils import CustomStreamWrapper
from openai import NOT_GIVEN, NotGiven, OpenAI
from openai.types.beta.threads.message import Message
from openai.types.beta.threads.message_create_params import Attachment
from openai.types.beta.threads.run import Run
from openai.types.beta.vector_store import VectorStore
from openai.types.file_object import FileObject

import nearai.shared.near.sign as near
from nearai.agents import tool_json_helper
from nearai.agents.agent import Agent
from nearai.agents.tool_registry import ToolRegistry
from nearai.shared.client_config import DEFAULT_PROVIDER_MODEL
from nearai.shared.inference_client import InferenceClient
from nearai.shared.models import (
    AutoFileChunkingStrategyParam,
    ChunkingStrategy,
    ExpiresAfter,
    GitHubSource,
    GitLabSource,
    StaticFileChunkingStrategyParam,
)
from nearai.shared.near.sign import (
    CompletionSignaturePayload,
    validate_completion_signature,
)

DELIMITER = "\n"
CHAT_FILENAME = "chat.txt"
SYSTEM_LOG_FILENAME = "system_log.txt"
AGENT_LOG_FILENAME = "agent_log.txt"
TERMINAL_FILENAME = "terminal.txt"

LLAMA_TOOL_FORMAT_PATTERN = re.compile(r"(.*?)<function=(\w+)>(.*?)(</function>|$|\Z)(.*?)", re.DOTALL | re.MULTILINE)
LLAMA_TOOL_FORMAT_PATTERN2 = re.compile(r"(.*)<tool_call>\n(.*)\n</tool_call>(.*)", re.DOTALL)


default_approvals: Dict[str, Any] = {"confirm_execution": lambda _: True}


class InferenceParameters:
    def __init__(  # noqa: D107
        self,
        model: str,
        messages: Iterable[ChatCompletionMessageParam],
        stream: bool,
        temperature=None,
        max_tokens=None,
    ):
        self.model = model
        self.messages = messages
        self.stream = stream
        self.temperature = temperature
        self.max_tokens = max_tokens


class CustomLogHandler(logging.Handler):
    def __init__(self, add_reply_func, namespace: str):  # noqa: D107
        super().__init__()
        self.add_reply_func = add_reply_func
        self.namespace = namespace

    def emit(self, record):  # noqa: D102
        log_entry = self.format(record)
        self.add_reply_func(message=log_entry, message_type=f"{self.namespace}:log")


class Environment(object):
    def __init__(  # noqa: D107
        self,
        path: str,
        agents: List[Agent],
        client: InferenceClient,
        hub_client: OpenAI,
        thread_id: str,
        run_id: str,
        create_files: bool = True,
        env_vars: Optional[Dict[str, Any]] = None,
        tool_resources: Optional[Dict[str, Any]] = None,
        print_system_log: bool = False,
        agent_runner_user: Optional[str] = None,
        approvals: Optional[Dict[str, Any]] = default_approvals,
    ) -> None:
        # Warning: never expose `client` or `_hub_client` to agent's environment

        # Placeholder for solver
        self.client: Optional[InferenceClient] = None

        self._path = path
        self._agents = agents
        self._done = False
        self._pending_ext_agent = False
        self.env_vars: Dict[str, Any] = env_vars if env_vars else {}
        self._last_used_model = ""
        self.tool_resources: Dict[str, Any] = tool_resources if tool_resources else {}
        self.print_system_log = print_system_log
        self.agent_runner_user = agent_runner_user
        self._approvals = approvals
        self._thread_id = thread_id
        self._run_id = run_id
        self._debug_mode = True if self.env_vars.get("DEBUG") else False

        self._tools = ToolRegistry()

        if create_files:
            os.makedirs(self._path, exist_ok=True)
            open(os.path.join(self._path, CHAT_FILENAME), "a").close()
        os.chdir(self._path)

        # Client methods
        def query_vector_store(vector_store_id: str, query: str, full_files: bool = False):
            """Queries a vector store.

            vector_store_id: The id of the vector store to query.
            query: The query to search for.
            """
            return client.query_vector_store(vector_store_id, query, full_files)

        self.query_vector_store = query_vector_store

        def upload_file(
            file_content: str,
            purpose: Literal["assistants", "batch", "fine-tune", "vision"] = "assistants",
        ):
            """Uploads a file to the registry."""
            return client.upload_file(file_content, purpose)

        self.upload_file = upload_file

        def create_vector_store_from_source(
            name: str,
            source: Union[GitHubSource, GitLabSource],
            source_auth: Optional[str] = None,
            chunking_strategy: Optional[ChunkingStrategy] = None,
            expires_after: Optional[ExpiresAfter] = None,
            metadata: Optional[Dict[str, str]] = None,
        ) -> VectorStore:
            """Creates a vector store from the given source.

            Args:
            ----
                name: The name of the vector store.
                source: The source from which to create the vector store.
                source_auth: The source authentication token.
                chunking_strategy: The chunking strategy to use.
                expires_after: The expiration policy.
                metadata: Additional metadata.

            Returns:
            -------
                VectorStore: The created vector store.

            """
            return client.create_vector_store_from_source(
                name=name,
                source=source,
                source_auth=source_auth,
                chunking_strategy=chunking_strategy,
                expires_after=expires_after,
                metadata=metadata,
            )

        self.create_vector_store_from_source = create_vector_store_from_source

        def add_file_to_vector_store(vector_store_id: str, file_id: str):
            """Adds a file to the vector store."""
            return client.add_file_to_vector_store(vector_store_id, file_id)

        self.add_file_to_vector_store = add_file_to_vector_store

        def create_vector_store(
            name: str,
            file_ids: list,
            expires_after: Union[ExpiresAfter, NotGiven] = NOT_GIVEN,
            chunking_strategy: Union[
                AutoFileChunkingStrategyParam, StaticFileChunkingStrategyParam, NotGiven
            ] = NOT_GIVEN,
            metadata: Optional[Dict[str, str]] = None,
        ) -> VectorStore:
            """Creates a vector store.

            Args:
            ----
                name: The name of the vector store.
                file_ids: List of file ids to create the vector store.
                chunking_strategy: The chunking strategy to use.
                expires_after: The expiration policy.
                metadata: Additional metadata.

            Returns:
            -------
                VectorStore: The created vector store.

            """
            return client.create_vector_store(
                name=name,
                file_ids=file_ids,
                chunking_strategy=chunking_strategy,
                expires_after=expires_after,
                metadata=metadata,
            )

        self.create_vector_store = create_vector_store

        def get_vector_store(self, vector_store_id: str) -> VectorStore:
            """Gets a vector store by id."""
            return client.get_vector_store(vector_store_id)

        self.get_vector_store = get_vector_store

        def get_model_for_inference(model: str = "") -> str:
            """Returns 'provider::model_full_path'."""
            provider = self._agents[0].model_provider if self._agents else ""
            if model == "":
                model = self._agents[0].model if self._agents else ""
            if model == "" or client._config.auth is None:
                return DEFAULT_PROVIDER_MODEL
            _, model = client.provider_models.match_provider_model(model, provider)
            return model

        self.get_model_for_inference = get_model_for_inference

        def _run_inference_completions(
            messages: Union[Iterable[ChatCompletionMessageParam], str],
            model: Union[Iterable[ChatCompletionMessageParam], str],
            stream: bool,
            **kwargs: Any,
        ) -> Union[ModelResponse, CustomStreamWrapper]:
            """Run inference completions for given parameters."""
            params, kwargs = self.get_inference_parameters(messages, model, stream, **kwargs)

            completions = client.completions(
                params.model, params.messages, params.stream, params.temperature, params.max_tokens, **kwargs
            )

            return completions

        self._run_inference_completions = _run_inference_completions

        def get_agent_public_key():
            """Returns public key of the agent."""
            agent_name = self.get_primary_agent().get_full_name()

            return client.get_agent_public_key(agent_name)

        self.get_agent_public_key = get_agent_public_key

        def run_agent(
            owner: str,
            agent_name: str,
            version: str,
            model: Optional[str] = None,
            query: Optional[str] = None,
            fork_thread: bool = True,
        ):
            """Runs a child agent on the thread."""
            child_thread_id = self._thread_id
            if fork_thread:
                child_thread_id = client.threads_fork(self._thread_id).id
                self.add_system_log(f"Forked thread {child_thread_id}", logging.INFO)

            if query:
                client.threads_messages_create(thread_id=child_thread_id, content=query, role="user")

            assistant_id = f"{owner}/{agent_name}/{version}"
            model = model or DEFAULT_PROVIDER_MODEL
            self.add_system_log(f"Running agent {assistant_id}", logging.INFO)
            client.run_agent(
                current_run_id=self._run_id,
                child_thread_id=child_thread_id,
                assistant_id=assistant_id,
            )
            self._pending_ext_agent = True

            return child_thread_id

        self.run_agent = run_agent

        # TODO(https://github.com/nearai/nearai/issues/549): Allow only a subset of agents to access/update user memory.
        def add_user_memory(memory: str):
            """Add user memory."""
            return client.add_user_memory(memory)

        self.add_user_memory = add_user_memory

        def query_user_memory(query: str):
            """Query user memory."""
            return client.query_user_memory(query)

        self.query_user_memory = query_user_memory

        def generate_image(prompt: str):
            """Generate an image."""
            return client.generate_image(prompt)

        self.generate_image = generate_image

        # HubClient methods
        def add_reply(
            message: str,
            attachments: Optional[Iterable[Attachment]] = None,
            message_type: Optional[str] = None,
        ):
            """Assistant adds a message to the environment."""
            # NOTE: message from `user` are not stored in the memory

            return hub_client.beta.threads.messages.create(
                thread_id=self._thread_id,
                role="assistant",
                content=message,
                extra_body={
                    "assistant_id": self._agents[0].identifier,
                    "run_id": self._run_id,
                },
                attachments=attachments,
                metadata={"message_type": message_type} if message_type else None,
            )

        self.add_reply = add_reply

        def _add_message(
            role: str,
            message: str,
            attachments: Optional[Iterable[Attachment]] = None,
            **kwargs: Any,
        ):
            return hub_client.beta.threads.messages.create(
                thread_id=self._thread_id,
                role=role,  # type: ignore
                content=message,
                extra_body={
                    "assistant_id": self._agents[0].identifier,
                    "run_id": self._run_id,
                },
                metadata=kwargs,
                attachments=attachments,
            )

        self._add_message = _add_message

        def _list_messages(
            limit: Union[int, NotGiven] = NOT_GIVEN,
            order: Literal["asc", "desc"] = "asc",
            thread_id: Optional[str] = None,
        ) -> List[Message]:
            """Returns messages from the environment."""
            messages = hub_client.beta.threads.messages.list(
                thread_id=thread_id or self._thread_id, limit=limit, order=order
            )
            self.add_system_log(f"Retrieved {len(messages.data)} messages from NearAI Hub")
            return messages.data

        self._list_messages = _list_messages

        def list_files_from_thread(
            order: Literal["asc", "desc"] = "asc", thread_id: Optional[str] = None
        ) -> List[FileObject]:
            """Lists files in the thread."""
            messages = self._list_messages(order=order)
            # Extract attachments from messages
            attachments = [a for m in messages if m.attachments for a in m.attachments]
            # Extract files from attachments
            file_ids = [a.file_id for a in attachments]
            files = [hub_client.files.retrieve(f) for f in file_ids if f]
            return files

        self.list_files_from_thread = list_files_from_thread

        def read_file_by_id(file_id: str):
            """Read a file from the thread."""
            content = hub_client.files.content(file_id).content.decode("utf-8")
            print("file content returned by api", content)
            return content

        self.read_file_by_id = read_file_by_id

        def write_file(
            filename: str,
            content: Union[str, bytes],
            encoding: str = "utf-8",
            filetype: str = "text/plain",
            write_to_disk: bool = True,
        ) -> FileObject:
            """Writes a file to the environment.

            filename: The name of the file to write to
            content: The content to write to the file
            encoding: The encoding to use when writing the file (default is utf-8)
            filetype: The MIME type of the file (default is text/plain)
            write_to_disk: If True, write locally to disk (default is True)
            """
            if write_to_disk:
                # Write locally
                path = Path(self.get_primary_agent_temp_dir()) / filename
                path.parent.mkdir(parents=True, exist_ok=True)
                if isinstance(content, bytes):
                    with open(path, "wb") as f:
                        f.write(content)
                else:
                    with open(path, "w", encoding=encoding) as f:
                        f.write(content)

            if isinstance(content, bytes):
                file_data = content
            else:
                file_data = io.BytesIO(content.encode(encoding))  # type:ignore

            # Upload to Hub
            file = hub_client.files.create(file=(filename, file_data, filetype), purpose="assistants")
            res = self.add_reply(
                message=f"Successfully wrote {len(content) if content else 0} characters to {filename}",
                attachments=[{"file_id": file.id, "tools": [{"type": "file_search"}]}],
                message_type="system:file_write",
            )
            self.add_system_log(
                f"Uploaded file {filename} with {len(content)} characters, id: {file.id}. Added in thread as: {res.id}"
            )
            return file

        self.write_file = write_file

        def mark_done() -> Run:  # noqa: D102
            self._done = True
            res = hub_client.beta.threads.runs.update(
                thread_id=self._thread_id,
                run_id=self._run_id,
                extra_body={
                    "status": "completed",
                    "completed_at": datetime.now().isoformat(),
                },
            )
            return res

        self.mark_done = mark_done

        def mark_failed() -> Run:
            """Marks the environment run as failed."""
            self._done = True
            self.add_system_log("Environment run failed", logging.ERROR)
            res = hub_client.beta.threads.runs.update(
                thread_id=self._thread_id,
                run_id=self._run_id,
                extra_body={"status": "failed", "failed_at": datetime.now().isoformat()},
            )
            return res

        self.mark_failed = mark_failed

        def request_user_input() -> Run:
            """Must be called to request input from the user."""
            return hub_client.beta.threads.runs.update(
                thread_id=self._thread_id,
                run_id=self._run_id,
                extra_body={"status": "requires_action"},
            )

        self.request_user_input = request_user_input

        # Must be placed after method definitions
        self.register_standard_tools()

    def get_tool_registry(self, new: bool = False) -> ToolRegistry:
        """Returns the tool registry, a dictionary of tools that can be called by the agent."""
        if new:
            self._tools = ToolRegistry()
        return self._tools

    def register_standard_tools(self) -> None:  # noqa: D102
        reg = self.get_tool_registry()
        reg.register_tool(self.exec_command)
        reg.register_tool(self.read_file)
        reg.register_tool(self.write_file)
        reg.register_tool(self.request_user_input)
        reg.register_tool(self.list_files)
        reg.register_tool(self.query_vector_store)

    def get_last_message(self, role: str = "user"):
        """Reads last message from the given role and returns it."""
        for message in reversed(self.list_messages()):
            if message.get("role") == role:
                return message

        return None

    def add_message(
        self,
        role: str,
        message: str,
        attachments: Optional[Iterable[Attachment]] = None,
        **kwargs: Any,
    ):
        """Deprecated. Please use `add_reply` instead. Assistant adds a message to the environment."""
        # Prevent agent to save messages on behalf of `user` to avoid adding false memory
        role = "assistant"

        return self._add_message(role, message, attachments, **kwargs)

    def add_system_log(self, log: str, level: int = logging.INFO) -> None:
        """Add system log with timestamp and log level."""
        logger = logging.getLogger("system_logger")
        if not logger.handlers:
            # Configure the logger if it hasn't been set up yet
            logger.setLevel(logging.DEBUG)
            file_handler = logging.FileHandler(os.path.join(self._path, SYSTEM_LOG_FILENAME))
            formatter = logging.Formatter("%(asctime)s - %(levelname)s - %(message)s", datefmt="%Y-%m-%d %H:%M:%S")
            file_handler.setFormatter(formatter)
            logger.addHandler(file_handler)

            if self.print_system_log:
                console_handler = logging.StreamHandler()
                console_handler.setFormatter(formatter)
                logger.addHandler(console_handler)

            # Add Thread log handler
            if self._debug_mode:
                custom_handler = CustomLogHandler(self.add_reply, "system")
                custom_handler.setFormatter(formatter)
                logger.addHandler(custom_handler)

        # Log the message
        logger.log(level, log)
        # Force the handler to write to disk
        for handler in logger.handlers:
            handler.flush()

    def add_agent_log(self, log: str, level: int = logging.INFO) -> None:
        """Add agent log with timestamp and log level."""
        logger = logging.getLogger("agent_logger")
        if not logger.handlers:
            # Configure the logger if it hasn't been set up yet
            logger.setLevel(logging.DEBUG)
            file_handler = logging.FileHandler(os.path.join(self._path, AGENT_LOG_FILENAME))
            formatter = logging.Formatter("%(asctime)s - %(levelname)s - %(message)s", datefmt="%Y-%m-%d %H:%M:%S")
            file_handler.setFormatter(formatter)
            logger.addHandler(file_handler)

            # Add Thread log handler
            if self._debug_mode:
                custom_handler = CustomLogHandler(self.add_reply, "agent")
                custom_handler.setFormatter(formatter)
                logger.addHandler(custom_handler)

        # Log the message
        logger.log(level, log)
        # Force the handler to write to disk
        for handler in logger.handlers:
            handler.flush()

    def add_agent_start_system_log(self, agent_idx: int) -> None:
        """Adds agent start system log."""
        agent = self._agents[agent_idx]
        message = f"Running agent {agent.name}"
        if agent.model != "":
            model = self.get_model_for_inference(agent.model)
            self._last_used_model = model
            message += f" that will connect to {model}"
            if agent.model_temperature:
                message += f", temperature={agent.model_temperature}"
            if agent.model_max_tokens:
                message += f", max_tokens={agent.model_max_tokens}"
        self.add_system_log(message)

    def list_terminal_commands(self, filename: str = TERMINAL_FILENAME) -> List[Any]:
        """Returns the terminal commands from the terminal file."""
        path = os.path.join(self._path, filename)

        if not os.path.exists(path):
            return []

        with open(path, "r") as f:
            return [json.loads(message) for message in f.read().split(DELIMITER) if message]

    def list_messages(self, thread_id: Optional[str] = None):
        """Backwards compatibility for chat_completions messages."""
        messages = self._list_messages(thread_id=thread_id)

        # Filter out system and agent log messages when running in debug mode. Agent behavior shouldn't change based on logs.  # noqa: E501
        if self._debug_mode:
            messages = [
                m
                for m in messages
                if not (m.metadata and m.metadata["message_type"] in ["system:log", "agent:log"])  # type: ignore
            ]
        legacy_messages = [
            {
                "id": m.id,
                "content": "\n".join([c.text.value for c in m.content]),  # type: ignore
                "role": m.role,
            }
            for m in messages
        ]
        return legacy_messages

    def verify_message(
        self,
        account_id: str,
        public_key: str,
        signature: str,
        message: str,
        nonce: str,
        callback_url: str,
    ) -> near.SignatureVerificationResult:
        """Verifies that the user message is signed with NEAR Account."""
        return near.verify_signed_message(
            account_id,
            public_key,
            signature,
            message,
            nonce,
            self._agents[0].name,
            callback_url,
        )

    def list_files(self, path: str, order: Literal["asc", "desc"] = "asc") -> List[str]:
        """Lists files in the environment."""
        return os.listdir(os.path.join(self.get_primary_agent_temp_dir(), path))

    def get_system_path(self) -> Path:
        """Returns the system path where chat.txt & system_log are stored."""
        return Path(self._path)

    def get_agent_temp_path(self) -> Path:
        """Returns temp dir for primary agent where execution happens."""
        return self.get_primary_agent_temp_dir()

    def read_file(self, filename: str):
        """Reads a file from the environment or thread."""
        file_content = None
        # First try to read from local filesystem
        local_path = os.path.join(self.get_primary_agent_temp_dir(), filename)
        if os.path.exists(local_path):
            with open(local_path, "r") as local_file:
                file_content = local_file.read()

        thread_files = self.list_files_from_thread(order="desc")

        # Then try to read from thread, starting from the most recent
        for f in thread_files:
            if f.filename == filename:
                file_content = self.read_file_by_id(f.id)
                break

        # Write the file content to the local filesystem
        if file_content:
            with open(local_path, "w") as local_file:
                local_file.write(file_content)
        else:
            self.add_system_log(f"Warn: File {filename} not found during read_file operation")

        return file_content

    def exec_command(self, command: str) -> Dict[str, Union[str, int]]:
        """Executes a command in the environment and logs the output.

        The environment does not allow running interactive programs.
        It will run a program for 1 second then will interrupt it if it is still running
        or if it is waiting for user input.
        command: The command to execute, like 'ls -l' or 'python3 tests.py'
        """
        approval_function = self._approvals["confirm_execution"] if self._approvals else None
        if not approval_function:
            return {
                "stderr": "Agent runner misconfiguration. No command execution approval function found.",
            }
        if not approval_function(command):
            return {
                "command": command,
                "returncode": 999,
                "stdout": "",
                "stderr": "Command execution was not approved.",
            }

        try:
            process = subprocess.Popen(
                shlex.split(command),
                stdout=subprocess.PIPE,
                stderr=subprocess.PIPE,
                bufsize=0,
                universal_newlines=True,
                cwd=self._path,
            )
        except Exception as e:
            return {
                "command": command,
                "returncode": 999,
                "stdout": "",
                "stderr": "Failed to execute: " + str(e),
            }

        msg = ""

        def kill_process_tree(p: Any) -> None:
            nonlocal msg
            msg = "Killing process due to timeout"

            process = psutil.Process(p.pid)
            for proc in process.children(recursive=True):
                proc.kill()
            process.kill()

        timer = threading.Timer(2, kill_process_tree, (process,))
        timer.start()
        process.wait()
        timer.cancel()

        result = {
            "command": command,
            "stdout": process.stdout.read() if process.stdout and hasattr(process.stdout, "read") else "",
            "stderr": process.stderr.read() if process.stderr and hasattr(process.stderr, "read") else "",
            "returncode": process.returncode,
            "msg": msg,
        }
        with open(os.path.join(self._path, TERMINAL_FILENAME), "a") as f:
            f.write(json.dumps(result) + DELIMITER)
        return result

    def get_inference_parameters(
        self,
        messages: Union[Iterable[ChatCompletionMessageParam], str],
        model: Union[Iterable[ChatCompletionMessageParam], str],
        stream: bool,
        **kwargs: Any,
    ) -> Tuple[InferenceParameters, Any]:
        """Run inference parameters to run completions."""
        if isinstance(messages, str):
            self.add_system_log(
                "Deprecated completions call. Pass `messages` as a first parameter.",
                logging.WARNING,
            )
            messages_or_model = messages
            model_or_messages = model
            model = cast(str, messages_or_model)
            messages = cast(Iterable[ChatCompletionMessageParam], model_or_messages)
        else:
            model = cast(str, model)
            messages = cast(Iterable[ChatCompletionMessageParam], messages)
        model = self.get_model_for_inference(model)
        if model != self._last_used_model:
            self._last_used_model = model
            self.add_system_log(f"Connecting to {model}")

        temperature = kwargs.pop("temperature", self._agents[0].model_temperature if self._agents else None)
        max_tokens = kwargs.pop("max_tokens", self._agents[0].model_max_tokens if self._agents else None)

        params = InferenceParameters(
            model=model,
            messages=messages,
            stream=stream,
            temperature=temperature,
            max_tokens=max_tokens,
        )

        return params, kwargs

    # TODO(286): `messages` may be model and `model` may be messages temporarily to support deprecated API.
    def completions(
        self,
        messages: Union[Iterable[ChatCompletionMessageParam], str],
        model: Union[Iterable[ChatCompletionMessageParam], str] = "",
        stream: bool = False,
        **kwargs: Any,
    ) -> Union[ModelResponse, CustomStreamWrapper]:
        """Returns all completions for given messages using the given model."""
        return self._run_inference_completions(messages, model, stream, **kwargs)

    def verify_signed_message(
        self,
        completion: str,
        messages: Union[Iterable[ChatCompletionMessageParam], str],
        public_key: Union[str, None] = None,
        signature: Union[str, None] = None,
        model: Union[Iterable[ChatCompletionMessageParam], str] = "",
        **kwargs: Any,
    ) -> bool:
        """Verifies a signed message."""
        if public_key is None or signature is None:
            return False

        params, _ = self.get_inference_parameters(messages, model, False, **kwargs)

        messages_without_ids = [{k: v for k, v in item.items() if k != "id"} for item in params.messages]
        ordered_messages_without_ids = [
            {"role": str(item["role"]), "content": str(item["content"])} for item in messages_without_ids
        ]

        return validate_completion_signature(
            public_key,
            signature,
            CompletionSignaturePayload(
                agent_name=self.get_primary_agent().get_full_name(),
                completion=completion,
                model=params.model,
                messages=ordered_messages_without_ids,
                temperature=params.temperature,
                max_tokens=params.max_tokens,
            ),
        )

    def completions_and_run_tools(
        self,
        messages: List[ChatCompletionMessageParam],
        model: str = "",
        tools: Optional[List] = None,
        add_responses_to_messages: bool = True,
        agent_role_name="assistant",
        tool_role_name="tool",
        **kwargs: Any,
    ) -> ModelResponse:
        """Returns all completions for given messages using the given model and runs tools."""
        if self._use_llama_tool_syntax(model, tools):
            tool_prompt = self._llama_tool_prompt(tools)
            messages.append({"role": "system", "content": tool_prompt})
        raw_response = self._run_inference_completions(messages, model, stream=False, tools=tools, **kwargs)
        assert isinstance(raw_response, ModelResponse), "Expected ModelResponse"
        response: ModelResponse = raw_response
        assert all(map(lambda choice: isinstance(choice, Choices), response.choices)), "Expected Choices"
        choices: List[Choices] = response.choices  # type: ignore
        response_message = choices[0].message

        self._handle_tool_calls(response_message, add_responses_to_messages, agent_role_name, tool_role_name)

        return response

    def _handle_tool_calls(
        self,
        response_message,
        add_responses_to_messages,
        agent_role_name,
        tool_role_name,
    ):
        (message_without_tool_call, tool_calls) = self._parse_tool_call(response_message)
        if add_responses_to_messages and response_message.content:
            self.add_message(agent_role_name, message_without_tool_call)
        if tool_calls:
            for tool_call in tool_calls:
                function_name = tool_call.function.name
                try:
                    assert function_name, "Tool call must have a function name"
                    function_signature = self.get_tool_registry().get_tool_definition(function_name)
                    assert function_signature, f"Tool {function_name} not found"
                    args = tool_call.function.arguments
                    function_args = tool_json_helper.parse_json_args(function_signature, args)
                    self.add_system_log(f"Calling tool {function_name} with args {function_args}")
                    function_response = self._tools.call_tool(function_name, **function_args if function_args else {})

                    if function_response:
                        function_response_json = json.dumps(function_response) if function_response else ""
                        if add_responses_to_messages:
                            self.add_message(
                                tool_role_name,
                                function_response_json,
                                tool_call_id=tool_call.id,
                                name=function_name,
                            )
                except Exception as e:
                    error_message = f"Error calling tool {function_name}: {e}"
                    self.add_system_log(error_message, level=logging.ERROR)
                    if add_responses_to_messages:
                        self.add_message(
                            tool_role_name,
                            error_message,
                            tool_call_id=tool_call.id,
                            name=function_name,
                        )

    @staticmethod
    def _parse_tool_call(
        response_message,
    ) -> Tuple[Optional[str], Optional[List[ChatCompletionMessageToolCall]]]:
        if hasattr(response_message, "tool_calls") and response_message.tool_calls:
            return response_message.content, response_message.tool_calls
        content = response_message.content
        if content is None:
            return None, None
        llama_matches = LLAMA_TOOL_FORMAT_PATTERN.findall(content)
        if llama_matches:
            text = ""
            tool_calls = []
            for llama_match in llama_matches:
                before_call_text, function_name, args, end_tag, after_call_text = llama_match
                function = Function(name=function_name, arguments=args)
                tool_call = ChatCompletionMessageToolCall(id=str(uuid.uuid4()), function=function)
                text += before_call_text + after_call_text
                tool_calls.append(tool_call)
            return text, tool_calls

        llama_matches = LLAMA_TOOL_FORMAT_PATTERN2.findall(content)
        if llama_matches:
            text = ""
            tool_calls = []
            for llama_match in llama_matches:
                before_call_text, function_name_and_args, after_call_text = llama_match
                try:
                    parsed_function_name_and_args = json.loads(function_name_and_args)
                    function_name = parsed_function_name_and_args.get("name")
                    args = parsed_function_name_and_args.get("arguments")
                    function = Function(name=function_name, arguments=args)
                    tool_call = ChatCompletionMessageToolCall(id=str(uuid.uuid4()), function=function)
                    text += before_call_text + after_call_text
                    tool_calls.append(tool_call)
                except json.JSONDecodeError:
                    print(f"Error parsing tool_call function name and args: {function_name_and_args}")
                    continue
            return text, tool_calls

        return content, None

    @staticmethod
    def _use_llama_tool_syntax(model: str, tools: Optional[List]) -> bool:
        return tools is not None and "llama" in model

    @staticmethod
    def _llama_tool_prompt(tools: Optional[List]) -> str:
        return (
            """Answer the user's question by making use of the following functions if needed.
            If none of the function can be used, please say so.
            Here is a list of functions in JSON format:"""
            + json.dumps(tools)
            + """Think very carefully before calling functions.
            If you choose to call a function ONLY reply in the following format with no prefix or suffix:

            <function=example_function_name>{"example_name": "example_value"}</function>

            Reminder:
            - Function calls MUST follow the specified format, start with <function= and end with </function>
            - Function arguments MUST be in JSON format using double quotes
            - Required parameters MUST be specified
            - Multiple functions can be called in one message as long as they are on separate lines.
            - Put the entire function call reply on one line
        """
        )

    # TODO(286): `messages` may be model and `model` may be messages temporarily to support deprecated API.
    def completion(
        self,
        messages: Union[Iterable[ChatCompletionMessageParam], str],
        model: Union[Iterable[ChatCompletionMessageParam], str] = "",
        **kwargs: Any,
    ) -> str:
        """Returns a completion for the given messages using the given model."""
        raw_response = self.completions(messages, model, **kwargs)
        assert isinstance(raw_response, ModelResponse), "Expected ModelResponse"
        response: ModelResponse = raw_response
        assert all(map(lambda choice: isinstance(choice, Choices), response.choices)), "Expected Choices"
        choices: List[Choices] = response.choices  # type: ignore
        response_message = choices[0].message.content
        assert response_message, "No completions returned"
        return response_message

    def signed_completion(
        self,
        messages: Union[Iterable[ChatCompletionMessageParam], str],
        model: Union[Iterable[ChatCompletionMessageParam], str] = "",
        **kwargs: Any,
    ) -> Dict[str, str]:
        """Returns a completion for the given messages using the given model with the agent signature."""
        # TODO Return signed completions for non-latest versions only?
        agent_name = self.get_primary_agent().get_full_name()
        raw_response = self.completions(messages, model, agent_name=agent_name, **kwargs)
        assert isinstance(raw_response, ModelResponse), "Expected ModelResponse"
        response: ModelResponse = raw_response

        signature_data = json.loads(response.system_fingerprint) if response.system_fingerprint else {}

        assert all(map(lambda choice: isinstance(choice, Choices), response.choices)), "Expected Choices"
        choices: List[Choices] = response.choices  # type: ignore
        response_message = choices[0].message.content
        assert response_message, "No completions returned"

        return {
            "response": response_message,
            "signature": signature_data.get("signature", None),
            "public_key": signature_data.get("public_key", None),
        }

    def completion_and_run_tools(
        self,
        messages: List[ChatCompletionMessageParam],
        model: str = "",
        tools: Optional[List] = None,
        **kwargs: Any,
    ) -> Optional[str]:
        """Returns a completion for the given messages using the given model and runs tools."""
        completion_tools_response = self.completions_and_run_tools(messages, model, tools, **kwargs)
        assert all(
            map(
                lambda choice: isinstance(choice, Choices),
                completion_tools_response.choices,
            )
        ), "Expected Choices"
        choices: List[Choices] = completion_tools_response.choices  # type: ignore
        response_content = choices[0].message.content
        return response_content

    def call_agent(self, agent_index: int, task: str) -> None:
        """Calls agent with given task."""
        self._agents[agent_index].run(self, task=task)

    def get_agents(self) -> List[Agent]:
        """Returns list of agents available in environment."""
        return self._agents

    def get_primary_agent(self) -> Agent:
        """Returns the agent that is invoked first."""
        return self._agents[0]

    def get_primary_agent_temp_dir(self) -> Path:
        """Returns temp dir for primary agent."""
        return self._agents[0].temp_dir

    def is_done(self) -> bool:  # noqa: D102
        return self._done

    def create_snapshot(self) -> bytes:
        """Create an in memory snapshot."""
        with tempfile.NamedTemporaryFile(suffix=".tar.gz") as f:
            with tarfile.open(fileobj=f, mode="w:gz") as tar:
                tar.add(self._path, arcname=".")
            f.flush()
            f.seek(0)
            snapshot = f.read()
        return snapshot

    def environment_run_info(self, base_id, run_type) -> dict:
        """Returns the environment run information."""
        if not self._agents or not self._agents[0]:
            raise ValueError("Agent not found")
        primary_agent = self._agents[0]

        full_agent_name = "/".join([primary_agent.namespace, primary_agent.name, primary_agent.version])
        safe_agent_name = full_agent_name.replace("/", "_")
        uid = uuid.uuid4().hex
        generated_name = f"environment_run_{safe_agent_name}_{uid}"
        name = generated_name

        timestamp = datetime.now(timezone.utc).isoformat()
        return {
            "name": name,
            "version": "0",
            "description": f"Agent {run_type} {full_agent_name} {uid} {timestamp}",
            "category": "environment",
            "tags": ["environment"],
            "details": {
                "base_id": base_id,
                "timestamp": timestamp,
                "agents": [agent.name for agent in self._agents],
                "primary_agent_namespace": primary_agent.namespace,
                "primary_agent_name": primary_agent.name,
                "primary_agent_version": primary_agent.version,
                "run_id": self._run_id,
                "run_type": run_type,
            },
            "show_entry": True,
        }

    def load_snapshot(self, snapshot: bytes) -> None:
        """Load Environment from Snapshot."""
        shutil.rmtree(self._path, ignore_errors=True)

        with tempfile.NamedTemporaryFile(suffix=".tar.gz") as f:
            f.write(snapshot)
            f.flush()
            f.seek(0)

            with tarfile.open(fileobj=f, mode="r:gz") as tar:
                tar.extractall(self._path)

    def __str__(self) -> str:  # noqa: D105
        return f"Environment({self._path})"

    def clear_temp_agent_files(self, verbose=True) -> None:
        """Remove temp agent files created to be used in `runpy`."""
        for agent in self._agents:
            if os.path.exists(agent.temp_dir):
                if verbose:
                    print("removed agent.temp_files", agent.temp_dir)
                shutil.rmtree(agent.temp_dir)

    def set_next_actor(self, who: str) -> None:
        """Set the next actor / action in the dialogue."""
        next_action_fn = os.path.join(self._path, ".next_action")
        if who == "agent":
            self._done = False

        with open(next_action_fn, "w") as f:
            f.write(who)

    def get_next_actor(self) -> str:  # noqa: D102
        next_action_fn = os.path.join(self._path, ".next_action")

        if os.path.exists(next_action_fn):
            with open(next_action_fn) as f:
                return f.read().strip(" \n")
        else:
            # By default the user starts the conversation.
            return "user"

    def run(
        self,
        new_message: Optional[str] = None,
        max_iterations: int = 10,
    ) -> None:
        """Runs agent(s) against a new or previously created environment."""
        if new_message:
            self._add_message("user", new_message)

        iteration = 0
        self.set_next_actor("agent")

        while iteration < max_iterations and not self.is_done() and self.get_next_actor() != "user":
            iteration += 1
            if max_iterations > 1:
                self.add_system_log(
                    f"Running agent, iteration {iteration}/{max_iterations}",
                    logging.INFO,
                )
            try:
                self._agents[0].run(self, task=new_message)
            except Exception as e:
                self.add_system_log(f"Environment run failed: {e}", logging.ERROR)
                self.mark_failed()
                raise e

        if not self._pending_ext_agent:
            # If no external agent was called, mark the whole run as done.
            # Else this environment will stop for now but this run will be continued later.
            self.mark_done()

    def generate_folder_hash_id(self, path: str) -> str:
        """Returns hash based on files and their contents in path, including subfolders."""  # noqa: E501
        hash_obj = hashlib.md5()

        for root, _dirs, files in os.walk(path):
            for file in sorted(files):
                file_path = os.path.join(root, file)
                with open(file_path, "rb") as f:
                    while chunk := f.read(8192):
                        hash_obj.update(chunk)

<<<<<<< HEAD
        return hash_obj.hexdigest()

    def run_agent(
        self,
        owner: str,
        agent_name: str,
        version: str,
        model: Optional[str] = None,
        query: Optional[str] = None,
        fork_thread: bool = True,
    ):
        """Runs a child agent on the thread."""
        child_thread_id = self._thread_id
        if fork_thread:
            child_thread_id = self.client.threads_fork(self._thread_id).id
            self.add_system_log(f"Forked thread {child_thread_id}", logging.INFO)

        if query:
            self.client.threads_messages_create(thread_id=child_thread_id, content=query, role="user")

        assistant_id = f"{owner}/{agent_name}/{version}"
        model = model or DEFAULT_PROVIDER_MODEL
        self.add_system_log(f"Running agent {assistant_id}", logging.INFO)
        self.client.run_agent(
            current_run_id=self._run_id,
            child_thread_id=child_thread_id,
            assistant_id=assistant_id,
        )
        self._pending_ext_agent = True

        return child_thread_id

    # TODO(https://github.com/nearai/nearai/issues/549): Allow only a subset of agents to access/update user memory.
    def add_user_memory(self, memory: str):
        """Add user memory."""
        return self.client.add_user_memory(memory)

    def query_user_memory(self, query: str):
        """Query user memory."""
        return self.client.query_user_memory(query)

    def generate_image(self, prompt: str):
        """Generate an image."""
        return self.client.generate_image(prompt)

    def save_agent_data(self, key, data: Union[str, Dict[str, Any]]):
        """Save agent data."""
        namespace = self._agents[0].namespace
        name = self._agents[0].name
        return self.client.save_agent_data(namespace, name, key, data)

    def get_agent_data(self):
        """Get agent data."""
        namespace = self._agents[0].namespace
        name = self._agents[0].name
        return self.client.get_agent_data(namespace, name)

    def get_agent_data_by_key(self, key, default=None):
        """Get agent data by key."""
        namespace = self._agents[0].namespace
        name = self._agents[0].name
        result = self.client.get_agent_data_by_key(namespace, name, key)
        return (
            result
            if result
            else {
                "value": default,
                "namespace": namespace,
                "key": key,
                "name": name,
                "updated_at": "",
                "created_at": "",
            }
        )
=======
        return hash_obj.hexdigest()
>>>>>>> 978c8423
<|MERGE_RESOLUTION|>--- conflicted
+++ resolved
@@ -319,6 +319,42 @@
             return client.generate_image(prompt)
 
         self.generate_image = generate_image
+
+        def save_agent_data( key, data: Union[str, Dict[str, Any]]):
+            """Save agent data."""
+            namespace = self._agents[0].namespace
+            name = self._agents[0].name
+            return client.save_agent_data(namespace, name, key, data)
+
+        self.save_agent_data = save_agent_data
+
+        def get_agent_data():
+            """Get agent data."""
+            namespace = self._agents[0].namespace
+            name = self._agents[0].name
+            return client.get_agent_data(namespace, name)
+
+        self.get_agent_data = get_agent_data
+
+        def get_agent_data_by_key(key, default=None):
+            """Get agent data by key."""
+            namespace = self._agents[0].namespace
+            name = self._agents[0].name
+            result = client.get_agent_data_by_key(namespace, name, key)
+            return (
+                result
+                if result
+                else {
+                    "value": default,
+                    "namespace": namespace,
+                    "key": key,
+                    "name": name,
+                    "updated_at": "",
+                    "created_at": "",
+                }
+            )
+
+        self.get_agent_data_by_key = get_agent_data_by_key
 
         # HubClient methods
         def add_reply(
@@ -1162,81 +1198,4 @@
                     while chunk := f.read(8192):
                         hash_obj.update(chunk)
 
-<<<<<<< HEAD
-        return hash_obj.hexdigest()
-
-    def run_agent(
-        self,
-        owner: str,
-        agent_name: str,
-        version: str,
-        model: Optional[str] = None,
-        query: Optional[str] = None,
-        fork_thread: bool = True,
-    ):
-        """Runs a child agent on the thread."""
-        child_thread_id = self._thread_id
-        if fork_thread:
-            child_thread_id = self.client.threads_fork(self._thread_id).id
-            self.add_system_log(f"Forked thread {child_thread_id}", logging.INFO)
-
-        if query:
-            self.client.threads_messages_create(thread_id=child_thread_id, content=query, role="user")
-
-        assistant_id = f"{owner}/{agent_name}/{version}"
-        model = model or DEFAULT_PROVIDER_MODEL
-        self.add_system_log(f"Running agent {assistant_id}", logging.INFO)
-        self.client.run_agent(
-            current_run_id=self._run_id,
-            child_thread_id=child_thread_id,
-            assistant_id=assistant_id,
-        )
-        self._pending_ext_agent = True
-
-        return child_thread_id
-
-    # TODO(https://github.com/nearai/nearai/issues/549): Allow only a subset of agents to access/update user memory.
-    def add_user_memory(self, memory: str):
-        """Add user memory."""
-        return self.client.add_user_memory(memory)
-
-    def query_user_memory(self, query: str):
-        """Query user memory."""
-        return self.client.query_user_memory(query)
-
-    def generate_image(self, prompt: str):
-        """Generate an image."""
-        return self.client.generate_image(prompt)
-
-    def save_agent_data(self, key, data: Union[str, Dict[str, Any]]):
-        """Save agent data."""
-        namespace = self._agents[0].namespace
-        name = self._agents[0].name
-        return self.client.save_agent_data(namespace, name, key, data)
-
-    def get_agent_data(self):
-        """Get agent data."""
-        namespace = self._agents[0].namespace
-        name = self._agents[0].name
-        return self.client.get_agent_data(namespace, name)
-
-    def get_agent_data_by_key(self, key, default=None):
-        """Get agent data by key."""
-        namespace = self._agents[0].namespace
-        name = self._agents[0].name
-        result = self.client.get_agent_data_by_key(namespace, name, key)
-        return (
-            result
-            if result
-            else {
-                "value": default,
-                "namespace": namespace,
-                "key": key,
-                "name": name,
-                "updated_at": "",
-                "created_at": "",
-            }
-        )
-=======
-        return hash_obj.hexdigest()
->>>>>>> 978c8423
+        return hash_obj.hexdigest()