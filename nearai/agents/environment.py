import hashlib
import io
import json
import logging
import os
import re
import shlex
import shutil
import subprocess
import tarfile
import tempfile
import threading
import uuid
from datetime import datetime, timezone
from typing import Any, Dict, Iterable, List, Literal, Optional, Tuple, Union, cast

import psutil
import shared.near.sign as near
from litellm.types.completion import ChatCompletionMessageParam
from litellm.types.utils import (
    ChatCompletionMessageToolCall,
    Choices,
    Function,
    ModelResponse,
)
from litellm.utils import CustomStreamWrapper
from openai import NOT_GIVEN, NotGiven, OpenAI
from openai.types.beta.threads.message import Message
from openai.types.beta.threads.message_create_params import Attachment
from openai.types.beta.threads.run import Run
from openai.types.beta.vector_store import VectorStore
from openai.types.file_object import FileObject
from shared.client_config import DEFAULT_PROVIDER_MODEL
from shared.inference_client import InferenceClient
from shared.models import (
    AutoFileChunkingStrategyParam,
    ChunkingStrategy,
    ExpiresAfter,
    GitHubSource,
    GitLabSource,
    StaticFileChunkingStrategyParam,
)

from nearai.agents import tool_json_helper
from nearai.agents.agent import Agent
from nearai.agents.tool_registry import ToolRegistry

DELIMITER = "\n"
CHAT_FILENAME = "chat.txt"
SYSTEM_LOG_FILENAME = "system_log.txt"
AGENT_LOG_FILENAME = "agent_log.txt"
TERMINAL_FILENAME = "terminal.txt"

LLAMA_TOOL_FORMAT_PATTERN = re.compile(r"(.*?)<function=(\w+)>(.*?)(</function>|$|\Z)(.*?)", re.DOTALL | re.MULTILINE)

default_approvals: Dict[str, Any] = {"confirm_execution": lambda _: True}


class Environment(object):
    def __init__(  # noqa: D107
        self,
        path: str,
        agents: List[Agent],
        client: InferenceClient,
        hub_client: OpenAI,
        thread_id: str,
        run_id: str,
        model: str,
        create_files: bool = True,
        env_vars: Optional[Dict[str, Any]] = None,
        tool_resources: Optional[Dict[str, Any]] = None,
        print_system_log: bool = False,
        approvals: Optional[Dict[str, Any]] = default_approvals,
    ) -> None:
        self._path = path
        self._agents = agents
        self._agent_temp_dirs = [a.write_agent_files_to_temp() for a in agents]
        self._done = False
        self._client = client
        self._tools = ToolRegistry()
        self.register_standard_tools()
        self.env_vars: Dict[str, Any] = env_vars if env_vars else {}
        self._last_used_model = ""
        self.tool_resources: Dict[str, Any] = tool_resources if tool_resources else {}
        self.print_system_log = print_system_log
        self._approvals = approvals
        self._hub_client = hub_client
        self._thread_id = thread_id
        self._model = model
        self._run_id = run_id

        if create_files:
            os.makedirs(self._path, exist_ok=True)
            open(os.path.join(self._path, CHAT_FILENAME), "a").close()
        os.chdir(self._path)

    @staticmethod
    def _generate_run_id() -> str:
        return uuid.uuid4().hex

    def get_tool_registry(self) -> ToolRegistry:
        """Returns the tool registry, a dictionary of tools that can be called by the agent."""
        return self._tools

    def register_standard_tools(self) -> None:  # noqa: D102
        reg = self.get_tool_registry()
        reg.register_tool(self.exec_command)
        reg.register_tool(self.read_file)
        reg.register_tool(self.write_file)
        reg.register_tool(self.request_user_input)
        reg.register_tool(self.list_files)
        reg.register_tool(self.query_vector_store)

    def add_message(
        self,
        role: Literal["user", "assistant"],
        message: str,
        filename: str = CHAT_FILENAME,
        attachments: Optional[Iterable[Attachment]] = None,
        **kwargs: Any,
    ):
        """Assistant adds a message to the environment."""
        return self._hub_client.beta.threads.messages.create(
            thread_id=self._thread_id,
            role=role,
            content=message,
            extra_body={"assistant_id": self._agents[0].identifier, "run_id": self._run_id},
            metadata=kwargs,
            attachments=attachments,
        )

    def add_system_log(self, log: str, level: int = logging.INFO) -> None:
        """Add system log with timestamp and log level."""
        logger = logging.getLogger("system_logger")
        if not logger.handlers:
            # Configure the logger if it hasn't been set up yet
            logger.setLevel(logging.DEBUG)
            file_handler = logging.FileHandler(os.path.join(self._path, SYSTEM_LOG_FILENAME))
            formatter = logging.Formatter("%(asctime)s - %(levelname)s - %(message)s", datefmt="%Y-%m-%d %H:%M:%S")
            file_handler.setFormatter(formatter)
            logger.addHandler(file_handler)

            if self.print_system_log:
                console_handler = logging.StreamHandler()
                console_handler.setFormatter(formatter)
                logger.addHandler(console_handler)

        # Log the message
        logger.log(level, log)
        # Force the handler to write to disk
        for handler in logger.handlers:
            handler.flush()

    def add_agent_log(self, log: str, level: int = logging.INFO) -> None:
        """Add agent log with timestamp and log level."""
        logger = logging.getLogger("agent_logger")
        if not logger.handlers:
            # Configure the logger if it hasn't been set up yet
            logger.setLevel(logging.DEBUG)
            file_handler = logging.FileHandler(os.path.join(self._path, AGENT_LOG_FILENAME))
            formatter = logging.Formatter("%(asctime)s - %(levelname)s - %(message)s", datefmt="%Y-%m-%d %H:%M:%S")
            file_handler.setFormatter(formatter)
            logger.addHandler(file_handler)

        # Log the message
        logger.log(level, log)
        # Force the handler to write to disk
        for handler in logger.handlers:
            handler.flush()

    def add_agent_start_system_log(self, agent_idx: int) -> None:
        """Adds agent start system log."""
        agent = self._agents[agent_idx]
        message = f"Running agent {agent.name}"
        if agent.model != "":
            model = self.get_model_for_inference(agent.model)
            self._last_used_model = model
            message += f" that will connect to {model}"
            if agent.model_temperature:
                message += f", temperature={agent.model_temperature}"
            if agent.model_max_tokens:
                message += f", max_tokens={agent.model_max_tokens}"
        self.add_system_log(message)

    def list_terminal_commands(self, filename: str = TERMINAL_FILENAME) -> List[Any]:
        """Returns the terminal commands from the terminal file."""
        path = os.path.join(self._path, filename)

        if not os.path.exists(path):
            return []

        with open(path, "r") as f:
            return [json.loads(message) for message in f.read().split(DELIMITER) if message]

    def list_messages(self, limit: Union[int, NotGiven] = NOT_GIVEN) -> List[Message]:
        """Returns messages from the environment."""
        messages = self._hub_client.beta.threads.messages.list(self._thread_id, limit=limit)
        self.add_system_log(f"Retrieved {len(messages.data)} messages from NearAI Hub")
        return messages.data

    def verify_message(
        self,
        account_id: str,
        public_key: str,
        signature: str,
        message: str,
        nonce: str,
        callback_url: str,
    ) -> near.SignatureVerificationResult:
        """Verifies that the user message is signed with NEAR Account."""
        return near.verify_signed_message(
            account_id,
            public_key,
            signature,
            message,
            nonce,
            self._agents[0].name,
            callback_url,
        )

    def list_files(self, path: str) -> List[FileObject]:
        """Lists files in the thread."""
        messages = self.list_messages()
        # Extract attachments from messages
        attachments = [a for m in messages if m.attachments for a in m.attachments]
        # Extract files from attachments
        file_ids = [a.file_id for a in attachments]
        files = [self._hub_client.files.retrieve(f) for f in file_ids if f]
        return files

    def get_path(self) -> str:
        """Returns the path of the current directory."""
        return self._path

<<<<<<< HEAD
    def read_file(self, file_id: str):
        """Read a file from the thread."""
        return self._hub_client.files.content(file_id)
=======
    def read_file(self, filename: str) -> str:
        """Read a file from the environment.

        filename: The name of the file to read.
        """
        if os.path.exists(os.path.join(self._path, filename)):
            file_location = self._path
        # TODO: fix get_primary_agent => "current" agent
        elif os.path.exists(os.path.join(self.get_primary_agent_temp_dir(), filename)):
            file_location = str(self.get_primary_agent_temp_dir())
        else:
            print(f"File {filename} not found")
            return ""

        try:
            with open(os.path.join(file_location, filename), "r") as f:
                return f.read()

        except Exception as e:
            return f"failed to read file: {e}"
>>>>>>> baba376e

    def write_file(
        self, filename: str, content: str, encoding: str = "utf-8", filetype: str = "text/plain"
    ) -> FileObject:
        """Writes a file to the environment.

        filename: The name of the file to write to
        content: The content to write to the file.
        """
        file_data = io.BytesIO(content.encode(encoding))
        file = self._hub_client.files.create(file=(filename, file_data, filetype), purpose="assistants")
        res = self.add_message(
            role="assistant",
            message=f"Uploaded file {filename} with {len(content)} characters",
            attachments=[{"file_id": file.id, "tools": [{"type": "file_search"}]}],
        )
        self.add_system_log(
            f"Uploaded file {filename} with {len(content)} characters, id: {file.id}. Added in thread as: {res.id}"
        )
        return file

    def query_vector_store(self, vector_store_id: str, query: str):
        """Queries a vector store.

        vector_store_id: The id of the vector store to query.
        query: The query to search for.
        """
        return self._client.query_vector_store(vector_store_id, query)

    def upload_file(
        self,
        file_content: str,
        purpose: Literal["assistants", "batch", "fine-tune", "vision"] = "assistants",
    ):
        """Uploads a file to the registry."""
        return self._client.upload_file(file_content, purpose)

    def create_vector_store_from_source(
        self,
        name: str,
        source: Union[GitHubSource, GitLabSource],
        source_auth: Optional[str] = None,
        chunking_strategy: Optional[ChunkingStrategy] = None,
        expires_after: Optional[ExpiresAfter] = None,
        metadata: Optional[Dict[str, str]] = None,
    ) -> VectorStore:
        """Creates a vector store from the given source.

        Args:
        ----
            name: The name of the vector store.
            source: The source from which to create the vector store.
            source_auth: The source authentication token.
            chunking_strategy: The chunking strategy to use.
            expires_after: The expiration policy.
            metadata: Additional metadata.

        Returns:
        -------
            VectorStore: The created vector store.

        """
        return self._client.create_vector_store_from_source(
            name=name,
            source=source,
            source_auth=source_auth,
            chunking_strategy=chunking_strategy,
            expires_after=expires_after,
            metadata=metadata,
        )

    def add_file_to_vector_store(self, vector_store_id: str, file_id: str):
        """Adds a file to the vector store."""
        return self._client.add_file_to_vector_store(vector_store_id, file_id)

    def create_vector_store(
        self,
        name: str,
        file_ids: list,
        expires_after: ExpiresAfter | NotGiven = NOT_GIVEN,
        chunking_strategy: AutoFileChunkingStrategyParam | StaticFileChunkingStrategyParam | NotGiven = NOT_GIVEN,
        metadata: Optional[Dict[str, str]] = None,
    ) -> VectorStore:
        """Creates a vector store.

        Args:
        ----
            name: The name of the vector store.
            file_ids: List of file ids to create the vector store.
            chunking_strategy: The chunking strategy to use.
            expires_after: The expiration policy.
            metadata: Additional metadata.

        Returns:
        -------
            VectorStore: The created vector store.

        """
        return self._client.create_vector_store(
            name=name,
            file_ids=file_ids,
            chunking_strategy=chunking_strategy,
            expires_after=expires_after,
            metadata=metadata,
        )

    def get_vector_store(self, vector_store_id: str) -> VectorStore:
        """Gets a vector store by id."""
        return self._client.get_vector_store(vector_store_id)

    def exec_command(self, command: str) -> Dict[str, Union[str, int]]:
        """Executes a command in the environment and logs the output.

        The environment does not allow running interactive programs.
        It will run a program for 1 second then will interrupt it if it is still running
        or if it is waiting for user input.
        command: The command to execute, like 'ls -l' or 'python3 tests.py'
        """
        approval_function = self._approvals["confirm_execution"] if self._approvals else None
        if not approval_function:
            return {
                "stderr": "Agent runner misconfiguration. No command execution approval function found.",
            }
        if not approval_function(command):
            return {
                "command": command,
                "returncode": 999,
                "stdout": "",
                "stderr": "Command execution was not approved.",
            }

        try:
            process = subprocess.Popen(
                shlex.split(command),
                stdout=subprocess.PIPE,
                stderr=subprocess.PIPE,
                bufsize=0,
                universal_newlines=True,
                cwd=self._path,
            )
        except Exception as e:
            return {
                "command": command,
                "returncode": 999,
                "stdout": "",
                "stderr": "Failed to execute: " + str(e),
            }

        msg = ""

        def kill_process_tree(p: Any) -> None:
            nonlocal msg
            msg = "Killing process due to timeout"

            process = psutil.Process(p.pid)
            for proc in process.children(recursive=True):
                proc.kill()
            process.kill()

        timer = threading.Timer(2, kill_process_tree, (process,))
        timer.start()
        process.wait()
        timer.cancel()

        result = {
            "command": command,
            "stdout": process.stdout.read() if process.stdout and hasattr(process.stdout, "read") else "",
            "stderr": process.stderr.read() if process.stderr and hasattr(process.stderr, "read") else "",
            "returncode": process.returncode,
            "msg": msg,
        }
        with open(os.path.join(self._path, TERMINAL_FILENAME), "a") as f:
            f.write(json.dumps(result) + DELIMITER)
        return result

    def get_model_for_inference(self, model: str = "") -> str:
        """Returns 'provider::model_full_path'."""
        provider = self._agents[0].model_provider if self._agents else ""
        if model == "":
            model = self._agents[0].model if self._agents else ""
        if model == "":
            return DEFAULT_PROVIDER_MODEL
        _, model = self._client.provider_models.match_provider_model(model, provider)
        return model

    def _run_inference_completions(
        self,
        messages: Iterable[ChatCompletionMessageParam] | str,
        model: Iterable[ChatCompletionMessageParam] | str,
        stream: bool,
        **kwargs: Any,
    ) -> Union[ModelResponse, CustomStreamWrapper]:
        """Run inference completions for given parameters."""
        if isinstance(messages, str):
            self.add_system_log(
                "Deprecated completions call. Pass `messages` as a first parameter.",
                logging.WARNING,
            )
            messages_or_model = messages
            model_or_messages = model
            model = cast(str, messages_or_model)
            messages = cast(Iterable[ChatCompletionMessageParam], model_or_messages)
        else:
            model = cast(str, model)
            messages = cast(Iterable[ChatCompletionMessageParam], messages)
        model = self.get_model_for_inference(model)
        if model != self._last_used_model:
            self._last_used_model = model
            self.add_system_log(f"Connecting to {model}")
        return self._client.completions(
            model,
            messages,
            stream=stream,
            temperature=self._agents[0].model_temperature if self._agents else None,
            max_tokens=self._agents[0].model_max_tokens if self._agents else None,
            **kwargs,
        )

    # TODO(286): `messages` may be model and `model` may be messages temporarily to support deprecated API.
    def completions(
        self,
        messages: Iterable[ChatCompletionMessageParam] | str,
        model: Iterable[ChatCompletionMessageParam] | str = "",
        stream: bool = False,
        **kwargs: Any,
    ) -> Union[ModelResponse, CustomStreamWrapper]:
        """Returns all completions for given messages using the given model."""
        return self._run_inference_completions(messages, model, stream, **kwargs)

    def completions_and_run_tools(
        self,
        messages: List[ChatCompletionMessageParam],
        model: str = "",
        tools: Optional[List] = None,
        add_responses_to_messages: bool = True,
        agent_role_name="agent",
        tool_role_name="tool",
        **kwargs: Any,
    ) -> ModelResponse:
        """Returns all completions for given messages using the given model and runs tools."""
        if self._use_llama_tool_syntax(model, tools):
            tool_prompt = self._llama_tool_prompt(tools)
            messages.append({"role": "system", "content": tool_prompt})
        raw_response = self._run_inference_completions(messages, model, stream=False, tools=tools, **kwargs)
        assert isinstance(raw_response, ModelResponse), "Expected ModelResponse"
        response: ModelResponse = raw_response
        assert all(map(lambda choice: isinstance(choice, Choices), response.choices)), "Expected Choices"
        choices: List[Choices] = response.choices  # type: ignore
        response_message = choices[0].message

        self._handle_tool_calls(response_message, add_responses_to_messages, agent_role_name, tool_role_name)

        return response

    def _handle_tool_calls(
        self,
        response_message,
        add_responses_to_messages,
        agent_role_name,
        tool_role_name,
    ):
        (message_without_tool_call, tool_calls) = self._parse_tool_call(response_message)
        if add_responses_to_messages and response_message.content:
            self.add_message(agent_role_name, message_without_tool_call)
        if tool_calls:
            for tool_call in tool_calls:
                function_name = tool_call.function.name
                try:
                    assert function_name, "Tool call must have a function name"
                    function_signature = self.get_tool_registry().get_tool_definition(function_name)
                    assert function_signature, f"Tool {function_name} not found"
                    args = tool_call.function.arguments
                    function_args = tool_json_helper.parse_json_args(function_signature, args)
                    self.add_system_log(f"Calling tool {function_name} with args {function_args}")
                    function_response = self._tools.call_tool(function_name, **function_args if function_args else {})

                    if function_response:
                        function_response_json = json.dumps(function_response) if function_response else ""
                        if add_responses_to_messages:
                            self.add_message(
                                tool_role_name,
                                function_response_json,
                                tool_call_id=tool_call.id,
                                name=function_name,
                            )
                except Exception as e:
                    error_message = f"Error calling tool {function_name}: {e}"
                    self.add_system_log(error_message, level=logging.ERROR)
                    if add_responses_to_messages:
                        self.add_message(
                            tool_role_name,
                            error_message,
                            tool_call_id=tool_call.id,
                            name=function_name,
                        )

    @staticmethod
    def _parse_tool_call(
        response_message,
    ) -> Tuple[Optional[str], Optional[List[ChatCompletionMessageToolCall]]]:
        if hasattr(response_message, "tool_calls") and response_message.tool_calls:
            return response_message.content, response_message.tool_calls
        content = response_message.content
        if content is None:
            return None, None
        llama_matches = LLAMA_TOOL_FORMAT_PATTERN.findall(content)
        if llama_matches:
            text = ""
            tool_calls = []
            for llama_match in llama_matches:
                before_call_text, function_name, args, end_tag, after_call_text = llama_match
                function = Function(name=function_name, arguments=args)
                tool_call = ChatCompletionMessageToolCall(id=str(uuid.uuid4()), function=function)
                text += before_call_text + after_call_text
                tool_calls.append(tool_call)
            return text, tool_calls
        return content, None

    @staticmethod
    def _use_llama_tool_syntax(model: str, tools: Optional[List]) -> bool:
        return tools is not None and "llama" in model

    @staticmethod
    def _llama_tool_prompt(tools: Optional[List]) -> str:
        return (
            """Answer the user's question by making use of the following functions if needed.
            If none of the function can be used, please say so.
            Here is a list of functions in JSON format:"""
            + json.dumps(tools)
            + """Think very carefully before calling functions.
            If you choose to call a function ONLY reply in the following format with no prefix or suffix:

            <function=example_function_name>{"example_name": "example_value"}</function>

            Reminder:
            - Function calls MUST follow the specified format, start with <function= and end with </function>
            - Function arguments MUST be in JSON format using double quotes
            - Required parameters MUST be specified
            - Multiple functions can be called in one message as long as they are on separate lines.
            - Put the entire function call reply on one line
        """
        )

    # TODO(286): `messages` may be model and `model` may be messages temporarily to support deprecated API.
    def completion(
        self,
        messages: Iterable[ChatCompletionMessageParam] | str,
        model: Iterable[ChatCompletionMessageParam] | str = "",
    ) -> str:
        """Returns a completion for the given messages using the given model."""
        raw_response = self.completions(messages, model)
        assert isinstance(raw_response, ModelResponse), "Expected ModelResponse"
        response: ModelResponse = raw_response
        assert all(map(lambda choice: isinstance(choice, Choices), response.choices)), "Expected Choices"
        choices: List[Choices] = response.choices  # type: ignore
        response_message = choices[0].message.content
        assert response_message, "No completions returned"
        return response_message

    def completion_and_run_tools(
        self,
        messages: List[ChatCompletionMessageParam],
        model: str = "",
        tools: Optional[List] = None,
        **kwargs: Any,
    ) -> Optional[str]:
        """Returns a completion for the given messages using the given model and runs tools."""
        completion_tools_response = self.completions_and_run_tools(messages, model, tools, **kwargs)
        assert all(
            map(
                lambda choice: isinstance(choice, Choices),
                completion_tools_response.choices,
            )
        ), "Expected Choices"
        choices: List[Choices] = completion_tools_response.choices  # type: ignore
        response_content = choices[0].message.content
        return response_content

    def call_agent(self, agent_index: int, task: str) -> None:
        """Calls agent with given task."""
<<<<<<< HEAD
        self._agents[agent_index].run(self, task=task)
=======
        self._agents[agent_path].run(self, self._agent_temp_dirs[agent_path], task=task)
>>>>>>> baba376e

    def get_agents(self) -> List[Agent]:
        """Returns list of agents available in environment."""
        return self._agents

    def get_primary_agent(self) -> Agent:
        """Returns the agent that is invoked first."""
        return self._agents[0]

    def get_primary_agent_temp_dir(self) -> Path:
        """Returns temp dir for primary agent."""
        return self._agent_temp_dirs[0]

    def is_done(self) -> bool:  # noqa: D102
        return self._done

    def mark_done(self) -> Run:  # noqa: D102
        self._done = True
        self.add_system_log("Marking environment run as completed", logging.INFO)
        res = self._hub_client.beta.threads.runs.update(
            thread_id=self._thread_id,
            run_id=self._run_id,
            extra_body={"status": "completed", "completed_at": datetime.now().isoformat()},
        )
        self.add_system_log("Environment run completed", logging.INFO)
        return res

    def create_snapshot(self) -> bytes:
        """Create an in memory snapshot."""
        with tempfile.NamedTemporaryFile(suffix=".tar.gz") as f:
            with tarfile.open(fileobj=f, mode="w:gz") as tar:
                tar.add(self._path, arcname=".")
            f.flush()
            f.seek(0)
            snapshot = f.read()
        return snapshot

    def environment_run_info(self, run_id, base_id, run_type) -> dict:
        """Returns the environment run information."""
        if not self._agents or not self._agents[0]:
            raise ValueError("Agent not found")
        primary_agent = self._agents[0]

        full_agent_name = "/".join([primary_agent.namespace, primary_agent.name, primary_agent.version])
        safe_agent_name = full_agent_name.replace("/", "_")
        generated_name = f"environment_run_{safe_agent_name}_{run_id}"
        name = generated_name

        timestamp = datetime.now(timezone.utc).isoformat()
        return {
            "name": name,
            "version": "0",
            "description": f"Agent {run_type} {full_agent_name} {run_id} {timestamp}",
            "category": "environment",
            "tags": ["environment"],
            "details": {
                "base_id": base_id,
                "timestamp": timestamp,
                "agents": [agent.name for agent in self._agents],
                "primary_agent_namespace": primary_agent.namespace,
                "primary_agent_name": primary_agent.name,
                "primary_agent_version": primary_agent.version,
                "run_id": run_id,
                "run_type": run_type,
            },
            "show_entry": True,
        }

    def load_snapshot(self, snapshot: bytes) -> None:
        """Load Environment from Snapshot."""
        shutil.rmtree(self._path, ignore_errors=True)

        with tempfile.NamedTemporaryFile(suffix=".tar.gz") as f:
            f.write(snapshot)
            f.flush()
            f.seek(0)

            with tarfile.open(fileobj=f, mode="r:gz") as tar:
                tar.extractall(self._path)

    def __str__(self) -> str:  # noqa: D105
        return f"Environment({self._path})"

    def run_agent(self, task: Optional[str]) -> None:  # noqa: D102
        self._agents[0].run(self, self._agent_temp_dirs[0], task=task)

    def request_user_input(self) -> Run:
        """Must be called to request input from the user."""
        return self._hub_client.beta.threads.runs.update(
            thread_id=self._thread_id,
            run_id=self._run_id,
            extra_body={"status": "requires_action"},
        )

    def clear_temp_agent_files(self) -> None:
        """Remove temp agent files created to be used in `runpy`."""
        for temp_dir in self._agent_temp_dirs:
            if os.path.exists(temp_dir):
                shutil.rmtree(temp_dir)

    def set_next_actor(self, who: str) -> None:
        """Set the next actor / action in the dialogue."""
        next_action_fn = os.path.join(self._path, ".next_action")

        with open(next_action_fn, "w") as f:
            f.write(who)

    def get_next_actor(self) -> str:  # noqa: D102
        next_action_fn = os.path.join(self._path, ".next_action")

        if os.path.exists(next_action_fn):
            with open(next_action_fn) as f:
                return f.read().strip(" \n")
        else:
            # By default the user starts the conversation.
            return "user"

    def run(
        self,
        new_message: Optional[str] = None,
        max_iterations: int = 10,
    ) -> str:
        """Runs agent(s) against a new or previously created environment."""
        run_id = self._generate_run_id()
        iteration = 0
        self.set_next_actor("agent")

        if new_message:
            self.add_message("user", new_message)

        while iteration < max_iterations and not self.is_done() and self.get_next_actor() != "user":
            iteration += 1
<<<<<<< HEAD
            print([x.identifier for x in self._agents])
            self._agents[0].run(self, task=new_message)
=======
            self._agents[0].run(self, self._agent_temp_dirs[0], task=new_message)
>>>>>>> baba376e

        return run_id

    def generate_folder_hash_id(self, path: str) -> str:
        """Returns id similar to _generate_run_id(), but based on files and their contents in path, including subfolders."""  # noqa: E501
        hash_obj = hashlib.md5()

        for root, _dirs, files in os.walk(path):
            for file in sorted(files):
                file_path = os.path.join(root, file)
                with open(file_path, "rb") as f:
                    while chunk := f.read(8192):
                        hash_obj.update(chunk)

        return hash_obj.hexdigest()<|MERGE_RESOLUTION|>--- conflicted
+++ resolved
@@ -232,32 +232,9 @@
         """Returns the path of the current directory."""
         return self._path
 
-<<<<<<< HEAD
     def read_file(self, file_id: str):
         """Read a file from the thread."""
         return self._hub_client.files.content(file_id)
-=======
-    def read_file(self, filename: str) -> str:
-        """Read a file from the environment.
-
-        filename: The name of the file to read.
-        """
-        if os.path.exists(os.path.join(self._path, filename)):
-            file_location = self._path
-        # TODO: fix get_primary_agent => "current" agent
-        elif os.path.exists(os.path.join(self.get_primary_agent_temp_dir(), filename)):
-            file_location = str(self.get_primary_agent_temp_dir())
-        else:
-            print(f"File {filename} not found")
-            return ""
-
-        try:
-            with open(os.path.join(file_location, filename), "r") as f:
-                return f.read()
-
-        except Exception as e:
-            return f"failed to read file: {e}"
->>>>>>> baba376e
 
     def write_file(
         self, filename: str, content: str, encoding: str = "utf-8", filetype: str = "text/plain"
@@ -638,11 +615,7 @@
 
     def call_agent(self, agent_index: int, task: str) -> None:
         """Calls agent with given task."""
-<<<<<<< HEAD
         self._agents[agent_index].run(self, task=task)
-=======
-        self._agents[agent_path].run(self, self._agent_temp_dirs[agent_path], task=task)
->>>>>>> baba376e
 
     def get_agents(self) -> List[Agent]:
         """Returns list of agents available in environment."""
@@ -775,12 +748,8 @@
 
         while iteration < max_iterations and not self.is_done() and self.get_next_actor() != "user":
             iteration += 1
-<<<<<<< HEAD
             print([x.identifier for x in self._agents])
             self._agents[0].run(self, task=new_message)
-=======
-            self._agents[0].run(self, self._agent_temp_dirs[0], task=new_message)
->>>>>>> baba376e
 
         return run_id
 
