'use client';

import {
  ArrowRight,
  Chats,
  Copy,
  Gear,
  Image as ImageIcon,
  List,
} from '@phosphor-icons/react';
import { type KeyboardEventHandler, useEffect, useRef, useState } from 'react';
<<<<<<< HEAD
import { Controller } from 'react-hook-form';
import {
  type z,
  type ZodNullable,
  type ZodOptional,
  type ZodString,
} from 'zod';
=======
import { Controller, type SubmitHandler } from 'react-hook-form';
import { type z } from 'zod';
>>>>>>> 8a3fc890

import { AgentWelcome } from '~/components/AgentWelcome';
import { EntryEnvironmentVariables } from '~/components/EntryEnvironmentVariables';
import { BreakpointDisplay } from '~/components/lib/BreakpointDisplay';
import { Button } from '~/components/lib/Button';
import { Card, CardList } from '~/components/lib/Card';
import { Code, filePathToCodeLanguage } from '~/components/lib/Code';
import { Dialog } from '~/components/lib/Dialog';
import { Flex } from '~/components/lib/Flex';
import { Form } from '~/components/lib/Form';
import {
  type IframePostMessageEventHandler,
  IframeWithBlob,
} from '~/components/lib/IframeWithBlob';
import { InputTextarea } from '~/components/lib/InputTextarea';
import { Sidebar } from '~/components/lib/Sidebar';
import { Slider } from '~/components/lib/Slider';
import { Text } from '~/components/lib/Text';
import { Tooltip } from '~/components/lib/Tooltip';
import { Messages } from '~/components/Messages';
import { SignInPrompt } from '~/components/SignInPrompt';
import { ThreadsSidebar } from '~/components/ThreadsSidebar';
import {
  useCurrentEntry,
  useCurrentEntryEnvironmentVariables,
  useEntryParams,
} from '~/hooks/entries';
import { useZodForm } from '~/hooks/form';
import { useThreads } from '~/hooks/threads';
import { useQueryParams } from '~/hooks/url';
import { chatWithAgentModel, type messageModel } from '~/lib/models';
import { useAuthStore } from '~/stores/auth';
import { api } from '~/trpc/react';
import { copyTextToClipboard } from '~/utils/clipboard';
import { handleClientError } from '~/utils/error';
import { formatBytes } from '~/utils/number';
import { unreachable } from '~/utils/unreachable';

export default function EntryRunPage() {
  const { currentEntry } = useCurrentEntry('agent');
  const isAuthenticated = useAuthStore((store) => store.isAuthenticated);
  const { namespace, name, version } = useEntryParams();
  const { queryParams, updateQueryPath } = useQueryParams(['environmentId']);
  const entryEnvironmentVariables = useCurrentEntryEnvironmentVariables(
    'agent',
    Object.keys(queryParams),
  );
  const environmentId = queryParams.environmentId ?? '';
  const chatMutation = api.hub.chatWithAgent.useMutation();
  const { threadsQuery } = useThreads();
  const utils = api.useUtils();
  const agentId = `${namespace}/${name}/${version}`;

  const form = useZodForm(chatWithAgentModel, {
    defaultValues: { agent_id: agentId },
  });

  const auth = useAuthStore((store) => store.auth);
  const [htmlOutput, setHtmlOutput] = useState('');
  const previousHtmlOutput = useRef('');
  const [view, setView] = useState<'conversation' | 'output'>('conversation');
  const [openedFileName, setOpenedFileName] = useState<string | null>(null);
  const [parametersOpenForSmallScreens, setParametersOpenForSmallScreens] =
    useState(false);
  const [threadsOpenForSmallScreens, setThreadsOpenForSmallScreens] =
    useState(false);
  const formRef = useRef<HTMLFormElement | null>(null);

  const environmentQuery = api.hub.environment.useQuery(
    {
      environmentId,
    },
    {
      enabled: false,
    },
  );

  const environment = environmentQuery.data;
  const openedFile = openedFileName
    ? environment?.files?.[openedFileName]
    : undefined;

  const latestAssistantMessages: z.infer<typeof messageModel>[] = [];
  if (environment) {
    for (let i = environment.conversation.length - 1; i >= 0; i--) {
      const message = environment.conversation[i];
      if (message?.role === 'assistant') {
        latestAssistantMessages.push(message);
      } else {
        break;
      }
    }
  }

  const onSubmit: SubmitHandler<z.infer<typeof chatWithAgentModel>> = async (
    data,
  ) => {
    try {
      if (!data.new_message.trim()) return;

      if (environmentId) {
        data.environment_id = environmentId;
      }

      utils.hub.environment.setData(
        {
          environmentId,
        },
        {
          conversation: [
            ...(environment?.conversation ?? []),
            {
              content: data.new_message,
              role: 'user',
            },
          ],
          environmentId: environment?.environmentId ?? '',
          files: environment?.files ?? {},
        },
      );

      form.setValue('new_message', '');

      data.agent_env_vars = entryEnvironmentVariables.metadataVariablesByKey;
      data.user_env_vars = entryEnvironmentVariables.urlVariablesByKey;

      const response = await chatMutation.mutateAsync(data);

      utils.hub.environment.setData(
        {
          environmentId: response.environmentId,
        },
        response,
      );

      updateQueryPath(
        { environmentId: response.environmentId },
        'replace',
        false,
      );

      void threadsQuery.refetch();
    } catch (error) {
      handleClientError({ error, title: 'Failed to communicate with agent' });
    }
  };

  const onKeyDownContent: KeyboardEventHandler<HTMLTextAreaElement> = (
    event,
  ) => {
    if (event.key === 'Enter' && !event.shiftKey) {
      event.preventDefault();
      formRef.current?.requestSubmit();
    }
  };

  const startNewThread = () => {
    updateQueryPath({ environmentId: undefined });
    form.setValue('new_message', '');
    form.setFocus('new_message');
  };

<<<<<<< HEAD
  interface MessageData {
    action: string;
    data: typeof chatWithAgentModel;
  }

  const refreshEnvironment = (
    environmentId: ZodOptional<ZodNullable<ZodString>>['_output'] | undefined,
  ) => {
    if (environmentId) {
      updateQueryPath({ environmentId }, 'replace', false);
      console.log(`Refresh environment: ${environmentId}`);
    }
  };

  // iframe messages
  useEffect(() => {
    const handleMessage = (event: MessageEvent) => {
      if (event.origin !== 'null') {
        // our sandbox iframe always has origin "null"
        return;
      }

      const message_data = event.data as MessageData;

      if (message_data.action === 'remote_agent_run') {
        const parsedData = chatWithAgentModel.safeParse(message_data.data);

        if (!parsedData.success) {
          console.error('Invalid message data:', parsedData.error);
          return;
        }

        const requestData = parsedData.data;
        requestData.max_iterations = Number(requestData.max_iterations) || 1;
        requestData.environment_id =
          requestData.environment_id ?? environmentId;

        chatMutation
          .mutateAsync(requestData)
          .then((response) => {
            refreshEnvironment(response.environmentId);
          })
          .catch((error) => {
            console.error('Error in mutation:', error);
          });

      } else if (message_data.action === 'refresh_environment_id') {
        const parsedData = chatWithAgentModel.safeParse(message_data.data);

        if (!parsedData.success) {
          console.error('Invalid message data:', parsedData.error);
          return;
        }

        refreshEnvironment(parsedData.data.environment_id);
      }
    };

    window.addEventListener('message', handleMessage);

    return () => {
      window.removeEventListener('message', handleMessage);
    };
  }, [auth, environmentId, chatMutation]);

=======
  const onIframePostMessage: IframePostMessageEventHandler<{
    action: 'remote_agent_run' | 'refresh_environment_id';
    data: unknown;
  }> = async (event) => {
    try {
      const chat = chatWithAgentModel.parse(event.data.data);

      const conditionallyUpdateEnvironmentId = (
        environmentId: string | null | undefined,
      ) => {
        if (!environmentId) return;
        updateQueryPath({ environmentId }, 'replace', false);
      };

      switch (event.data.action) {
        case 'remote_agent_run':
          chat.max_iterations = Number(chat.max_iterations) || 1;
          chat.environment_id = chat.environment_id ?? environmentId;
          const response = await chatMutation.mutateAsync(chat);
          conditionallyUpdateEnvironmentId(response.environmentId);
          break;

        case 'refresh_environment_id':
          conditionallyUpdateEnvironmentId(chat.environment_id);
          break;

        default:
          unreachable(event.data.action);
      }
    } catch (error) {
      console.error(`Unable to handle message in onIframePostMessage()`, error);
    }
  };

>>>>>>> 8a3fc890
  useEffect(() => {
    const files = environmentQuery?.data?.files;
    const htmlFile = files?.['index.html'];

    if (htmlFile) {
      const htmlContent = htmlFile.content.replaceAll(
        '{{%agent_id%}}',
        agentId,
      );
      setHtmlOutput(htmlContent);
      if (previousHtmlOutput.current !== htmlContent) {
        setView('output');
      }
    } else {
      setView('conversation');
      setHtmlOutput('');
    }

    previousHtmlOutput.current = htmlOutput;
  }, [environmentQuery, htmlOutput, agentId]);

  useEffect(() => {
    if (environmentId && environmentId !== environment?.environmentId) {
      void environmentQuery.refetch();
    }
  }, [environment, environmentId, environmentQuery]);

  useEffect(() => {
    if (!environmentId) {
      utils.hub.environment.setData(
        {
          environmentId: '',
        },
        {
          conversation: [],
          environmentId: '',
          files: {},
        },
      );
    }
  }, [environmentId, utils]);

  useEffect(() => {
    if (currentEntry && isAuthenticated) {
      form.setFocus('new_message');
    }
  }, [environmentId, currentEntry, isAuthenticated, form]);

  useEffect(() => {
    setThreadsOpenForSmallScreens(false);
  }, [environmentId]);

  if (!currentEntry) return null;

  return (
    <Form stretch onSubmit={form.handleSubmit(onSubmit)} ref={formRef}>
      <Sidebar.Root>
        <ThreadsSidebar
          onRequestNewThread={startNewThread}
          openForSmallScreens={threadsOpenForSmallScreens}
          setOpenForSmallScreens={setThreadsOpenForSmallScreens}
        />

        <Sidebar.Main>
          {view === 'output' ? (
            <>
              <IframeWithBlob
                html={htmlOutput}
                onPostMessage={onIframePostMessage}
              />

              {latestAssistantMessages.length > 0 && (
                <Messages
                  loading={environmentQuery.isLoading}
                  messages={latestAssistantMessages}
                  threadId={agentId}
                />
              )}
            </>
          ) : (
            <Messages
              loading={environmentQuery.isLoading}
              messages={environment?.conversation ?? []}
              threadId={agentId}
              welcomeMessage={<AgentWelcome details={currentEntry.details} />}
            />
          )}

          <Sidebar.MainStickyFooter>
            <Flex direction="column" gap="m">
              <InputTextarea
                placeholder="Write your message and press enter..."
                onKeyDown={onKeyDownContent}
                disabled={!isAuthenticated}
                {...form.register('new_message')}
              />

              {isAuthenticated ? (
                <Flex align="start" gap="m">
                  <Text size="text-xs" style={{ marginRight: 'auto' }}>
                    <b>Shift + Enter</b> to add a new line
                  </Text>

                  <Flex align="start" gap="s">
                    <BreakpointDisplay show="sidebar-small-screen">
                      <Button
                        label="Select Thread"
                        icon={<List />}
                        size="small"
                        fill="ghost"
                        onClick={() => setThreadsOpenForSmallScreens(true)}
                      />
                    </BreakpointDisplay>

                    <BreakpointDisplay show="sidebar-small-screen">
                      <Button
                        label="Edit Parameters"
                        icon={<Gear />}
                        size="small"
                        fill="ghost"
                        onClick={() => setParametersOpenForSmallScreens(true)}
                      />
                    </BreakpointDisplay>

                    {htmlOutput && (
                      <>
                        {view === 'output' ? (
                          <Tooltip
                            asChild
                            content="Switch to conversation view"
                          >
                            <Button
                              label="Toggle View"
                              icon={<Chats />}
                              size="small"
                              fill="ghost"
                              onClick={() => setView('conversation')}
                            />
                          </Tooltip>
                        ) : (
                          <Tooltip asChild content="Switch to output view">
                            <Button
                              label="Toggle View"
                              icon={<ImageIcon />}
                              size="small"
                              fill="ghost"
                              onClick={() => setView('output')}
                            />
                          </Tooltip>
                        )}
                      </>
                    )}
                  </Flex>

                  <Button
                    label="Send Message"
                    type="submit"
                    icon={<ArrowRight weight="bold" />}
                    size="small"
                    loading={chatMutation.isPending}
                  />
                </Flex>
              ) : (
                <SignInPrompt />
              )}
            </Flex>
          </Sidebar.MainStickyFooter>
        </Sidebar.Main>

        <Sidebar.Sidebar
          openForSmallScreens={parametersOpenForSmallScreens}
          setOpenForSmallScreens={setParametersOpenForSmallScreens}
        >
          <Flex direction="column" gap="l">
            <Flex direction="column" gap="m">
              <Text size="text-xs" weight={600} uppercase>
                Output
              </Text>

              {environment?.files && Object.keys(environment.files).length ? (
                <CardList>
                  {Object.values(environment.files).map((file) => (
                    <Card
                      padding="s"
                      gap="s"
                      key={file.name}
                      background="sand-2"
                      onClick={() => {
                        setOpenedFileName(file.name);
                      }}
                    >
                      <Flex align="center" gap="s">
                        <Text
                          size="text-s"
                          color="violet-11"
                          clickableHighlight
                          weight={500}
                          clampLines={1}
                          style={{ marginRight: 'auto' }}
                        >
                          {file.name}
                        </Text>

                        <Text size="text-xs">{formatBytes(file.size)}</Text>
                      </Flex>
                    </Card>
                  ))}
                </CardList>
              ) : (
                <Text size="text-s" color="sand-10">
                  No files generated yet.
                </Text>
              )}
            </Flex>

            <EntryEnvironmentVariables
              entry={currentEntry}
              variables={entryEnvironmentVariables}
            />

            <Flex direction="column" gap="m">
              <Text size="text-xs" weight={600} uppercase>
                Parameters
              </Text>

              <Controller
                control={form.control}
                defaultValue={1}
                name="max_iterations"
                render={({ field }) => (
                  <Slider
                    label="Max Iterations"
                    max={20}
                    min={1}
                    step={1}
                    assistive="The maximum number of iterations to run the agent for, usually 1. Each iteration will loop back through your agent allowing it to act and reflect on LLM results."
                    {...field}
                  />
                )}
              />
            </Flex>
          </Flex>
        </Sidebar.Sidebar>
      </Sidebar.Root>

      <Dialog.Root
        open={openedFileName !== null}
        onOpenChange={() => setOpenedFileName(null)}
      >
        <Dialog.Content
          title={openedFileName}
          size="l"
          header={
            <Button
              label="Copy file to clipboard"
              icon={<Copy />}
              size="small"
              fill="outline"
              onClick={() =>
                openedFile && copyTextToClipboard(openedFile?.content)
              }
              style={{ marginLeft: 'auto' }}
            />
          }
        >
          <Code
            bleed
            source={openedFile?.content}
            language={filePathToCodeLanguage(openedFileName)}
          />
        </Dialog.Content>
      </Dialog.Root>
    </Form>
  );
}<|MERGE_RESOLUTION|>--- conflicted
+++ resolved
@@ -9,18 +9,8 @@
   List,
 } from '@phosphor-icons/react';
 import { type KeyboardEventHandler, useEffect, useRef, useState } from 'react';
-<<<<<<< HEAD
-import { Controller } from 'react-hook-form';
-import {
-  type z,
-  type ZodNullable,
-  type ZodOptional,
-  type ZodString,
-} from 'zod';
-=======
 import { Controller, type SubmitHandler } from 'react-hook-form';
 import { type z } from 'zod';
->>>>>>> 8a3fc890
 
 import { AgentWelcome } from '~/components/AgentWelcome';
 import { EntryEnvironmentVariables } from '~/components/EntryEnvironmentVariables';
@@ -183,73 +173,7 @@
     form.setFocus('new_message');
   };
 
-<<<<<<< HEAD
-  interface MessageData {
-    action: string;
-    data: typeof chatWithAgentModel;
-  }
-
-  const refreshEnvironment = (
-    environmentId: ZodOptional<ZodNullable<ZodString>>['_output'] | undefined,
-  ) => {
-    if (environmentId) {
-      updateQueryPath({ environmentId }, 'replace', false);
-      console.log(`Refresh environment: ${environmentId}`);
-    }
-  };
-
-  // iframe messages
-  useEffect(() => {
-    const handleMessage = (event: MessageEvent) => {
-      if (event.origin !== 'null') {
-        // our sandbox iframe always has origin "null"
-        return;
-      }
-
-      const message_data = event.data as MessageData;
-
-      if (message_data.action === 'remote_agent_run') {
-        const parsedData = chatWithAgentModel.safeParse(message_data.data);
-
-        if (!parsedData.success) {
-          console.error('Invalid message data:', parsedData.error);
-          return;
-        }
-
-        const requestData = parsedData.data;
-        requestData.max_iterations = Number(requestData.max_iterations) || 1;
-        requestData.environment_id =
-          requestData.environment_id ?? environmentId;
-
-        chatMutation
-          .mutateAsync(requestData)
-          .then((response) => {
-            refreshEnvironment(response.environmentId);
-          })
-          .catch((error) => {
-            console.error('Error in mutation:', error);
-          });
-
-      } else if (message_data.action === 'refresh_environment_id') {
-        const parsedData = chatWithAgentModel.safeParse(message_data.data);
-
-        if (!parsedData.success) {
-          console.error('Invalid message data:', parsedData.error);
-          return;
-        }
-
-        refreshEnvironment(parsedData.data.environment_id);
-      }
-    };
-
-    window.addEventListener('message', handleMessage);
-
-    return () => {
-      window.removeEventListener('message', handleMessage);
-    };
-  }, [auth, environmentId, chatMutation]);
-
-=======
+
   const onIframePostMessage: IframePostMessageEventHandler<{
     action: 'remote_agent_run' | 'refresh_environment_id';
     data: unknown;
@@ -284,7 +208,6 @@
     }
   };
 
->>>>>>> 8a3fc890
   useEffect(() => {
     const files = environmentQuery?.data?.files;
     const htmlFile = files?.['index.html'];
