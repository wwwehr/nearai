[tool.poetry]
name = "jasnah"
version = "0.1.0"
description = ""
authors = ["Marcelo Fornet <mfornet94@gmail.com>"]
readme = "README.md"

[tool.poetry.dependencies]
<<<<<<< HEAD
python = ">=3.10,<4.0"
=======
python = ">=3.8.1,<4.0"
>>>>>>> 4c757b39
fire = "^0.6.0"
flask = "^3.0.3"
boto3 = "^1.34.100"
boto3-stubs = "^1.34.100"
datasets = "^2.19.1"
transformers = "^4.40.2"
peft = "^0.10.0"
torch = "^2.2.2"
fabric = "^3.2.2"
gunicorn = "^22.0.0"
requests = "^2.31.0"
pymysql = "^1.1.0"
setuptools = "^69.5.1"
backoff = "^2.2.1"
tabulate = "^0.9.0"
tqdm = "^4.66.4"
pydantic = "^2.7.1"
openai = "^1.30.1"
jinja2 = "^3.1.4"
litellm = "^1.41.0"
tenacity = "^8.2.3"
torchtune = { git = "https://github.com/pytorch/torchtune.git#58d58bce65836c23865e6a9aa683475631527d82" }
torchao = { git = "https://github.com/pytorch/ao.git#a8956992191853b13f82ceb3e6929bed7691a3fa" }
tensorboardX = "^2.6.2.2"
vllm = "^0.5.0.post1"
fastapi = "^0.111.0"
fastapi-cli = "^0.0.4"
python-dotenv = "^1.0.1"
pydantic-core = "^2.18.4"
base58 = "2.1.1"

[tool.poetry.group.dev.dependencies]
black = "^22.10.0"
pylint = "^2.15.5"
mypy = "^1.10.0"
ipython = "^8.24.0"

[tool.poetry.scripts]
jasnah-cli = "jasnah.cli:main"

[build-system]
requires = ["poetry-core"]
build-backend = "poetry.core.masonry.api"

[tool.mypy]
disallow_any_unimported = false
disallow_any_expr = false
disallow_any_decorated = false
disallow_any_generics = false
disallow_any_explicit = false
disallow_subclassing_any = true
disallow_untyped_calls = true
disallow_untyped_defs = true
disallow_incomplete_defs = true
check_untyped_defs = true
disallow_untyped_decorators = true
no_implicit_optional = true
warn_unused_ignores = true
warn_no_return = true
warn_return_any = true
warn_redundant_casts = true
strict_equality = true
warn_unused_configs = true

[[tool.mypy.overrides]]
module = ['datasets.*', 'fire.*']
ignore_missing_imports = true

[tool.black]
line-length = 100
target-version = ['py39']<|MERGE_RESOLUTION|>--- conflicted
+++ resolved
@@ -6,11 +6,7 @@
 readme = "README.md"
 
 [tool.poetry.dependencies]
-<<<<<<< HEAD
-python = ">=3.10,<4.0"
-=======
 python = ">=3.8.1,<4.0"
->>>>>>> 4c757b39
 fire = "^0.6.0"
 flask = "^3.0.3"
 boto3 = "^1.34.100"
