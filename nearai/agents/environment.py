--- conflicted
+++ resolved
@@ -273,12 +273,7 @@
         """Backwards compatibility for chat_completions messages."""
         messages = self._list_messages()
 
-<<<<<<< HEAD
-        # Filter out system and agent log messages when running in debug mode.
-        # Agent behaviour shouldn't change based on logs.
-=======
         # Filter out system and agent log messages when running in debug mode. Agent behavior shouldn't change based on logs.  # noqa: E501
->>>>>>> bfce5bb3
         if self._debug_mode:
             messages = [
                 m
