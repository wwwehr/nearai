import io
import json
import os
import runpy
import shutil
import sys
import tempfile
import uuid
from pathlib import Path
from typing import Any, Dict, List, Optional, Union

from shared.client_config import ClientConfig

AGENT_FILENAME = "agent.py"


<<<<<<< HEAD
=======
class _UniqueDirectoryGenerator:
    """Thread-safe unique temporary directory path generator."""

    _lock = threading.Lock()
    _counter = 0

    @classmethod
    def generate_unique_path(cls, prefix="agent"):
        """Generates a guaranteed unique temporary directory path.

        Args:
        ----
            prefix (str): Prefix for the directory name

        Returns:
        -------
            str: Unique temporary directory path

        """
        with cls._lock:
            # Increment counter atomically
            cls._counter += 1
            counter = cls._counter

        components = [
            prefix,
            uuid.uuid4().hex,  # Random UUID
            str(int(time.time() * 1000000)),  # High-resolution timestamp (microseconds)
            str(os.getpid()),  # Process ID
            socket.gethostname(),  # Hostname
            str(threading.get_ident()),  # Thread ID
            str(counter),  # Atomic counter
        ]

        # Create a hash of all components to keep the path length reasonable
        unique_hash = uuid.uuid5(uuid.NAMESPACE_DNS, "_".join(components)).hex

        return os.path.join(tempfile.gettempdir(), f"{prefix}_{unique_hash}")

    @staticmethod
    def create_unique_dir(prefix="agent"):
        """Generates a unique path and creates the directory.

        Args:
        ----
            prefix (str): Prefix for the directory name

        Returns:
        -------
            str: Path to the created directory

        Raises:
        ------
            OSError: If directory creation fails

        """
        path = _UniqueDirectoryGenerator.generate_unique_path(prefix)
        os.makedirs(path, exist_ok=False)  # Raises OSError if directory exists
        return path


>>>>>>> f2141321
class Agent(object):
    def __init__(self, identifier: str, agent_files: Union[List, Path], metadata: Dict):  # noqa: D107
        self.identifier = identifier
        name_parts = identifier.split("/")
        self.namespace = name_parts[0]
        self.name = name_parts[1]
        self.version = name_parts[2]

        self.metadata = metadata
        self.env_vars: Dict[str, Any] = {}

        self.model = ""
        self.model_provider = ""
        self.model_temperature: Optional[float] = None
        self.model_max_tokens: Optional[int] = None
        self.max_iterations = 1
        self.welcome_title: Optional[str] = None
        self.welcome_description: Optional[str] = None

        self.set_agent_metadata(metadata)
        self.agent_files = agent_files

        self.temp_dir = self.write_agent_files_to_temp(agent_files)

    @staticmethod
    def write_agent_files_to_temp(agent_files):
        """Write agent files to a temporary directory."""
        unique_id = uuid.uuid4().hex
        temp_dir = os.path.join(tempfile.gettempdir(), f"agent_{unique_id}")

        if isinstance(agent_files, List):
            os.makedirs(temp_dir, exist_ok=True)

            for file_obj in agent_files:
                file_path = os.path.join(temp_dir, file_obj["filename"])

                try:
                    if not os.path.exists(os.path.dirname(file_path)):
                        os.makedirs(os.path.dirname(file_path))

                    content = file_obj["content"]

                    if isinstance(content, dict) or isinstance(content, list):
                        try:
                            content = json.dumps(content)
                        except Exception as e:
                            print(f"Error converting content to json: {e}")
                        content = str(content)

                    if isinstance(content, str):
                        content = content.encode("utf-8")

                    with open(file_path, "wb") as f:
                        with io.BytesIO(content) as byte_stream:
                            shutil.copyfileobj(byte_stream, f)
                except Exception as e:
                    print(f"Error writing file {file_path}: {e}")
                    raise e

        else:
            # if agent files is a PosixPath, it is a path to the agent directory
            # Copy all agent files including subfolders
            shutil.copytree(agent_files, temp_dir, dirs_exist_ok=True)

        return temp_dir

    def set_agent_metadata(self, metadata) -> None:
        """Set agent details from metadata."""
        try:
            self.name = metadata["name"]
            self.version = metadata["version"]
        except KeyError as e:
            raise ValueError(f"Missing key in metadata: {e}") from None

        details = metadata.get("details", {})
        agent = details.get("agent", {})
        welcome = agent.get("welcome", {})

        self.env_vars = details.get("env_vars", {})
        self.welcome_title = welcome.get("title")
        self.welcome_description = welcome.get("description")

        if agent_metadata := details.get("agent", None):
            if defaults := agent_metadata.get("defaults", None):
                self.model = defaults.get("model", self.model)
                self.model_provider = defaults.get("model_provider", self.model_provider)
                self.model_temperature = defaults.get("model_temperature", self.model_temperature)
                self.model_max_tokens = defaults.get("model_max_tokens", self.model_max_tokens)
                self.max_iterations = defaults.get("max_iterations", self.max_iterations)

        if not self.version or not self.name:
            raise ValueError("Both 'version' and 'name' must be non-empty in metadata.")

    def run(self, env: Any, task: Optional[str] = None) -> None:  # noqa: D102
        if not os.path.exists(os.path.join(self.temp_dir, AGENT_FILENAME)):
            raise ValueError(f"Agent run error: {AGENT_FILENAME} does not exist")

        # combine agent.env_vars and env.env_vars
        total_env_vars = {**self.env_vars, **env.env_vars}

        # save os env vars
        os.environ.update(total_env_vars)
        # save env.env_vars
        env.env_vars = total_env_vars

        context = {"env": env, "agent": self, "task": task}

        runpy.run_path(AGENT_FILENAME, init_globals=context, run_name="__main__")

    @staticmethod
    def load_agents(agents: str, config: ClientConfig, local: bool = False):
        """Loads agents from the registry."""
        return [Agent.load_agent(agent, config, local) for agent in agents.split(",")]

    @staticmethod
    def load_agent(
        name: str,
        config: ClientConfig,
        local: bool = False,
    ):
        """Loads a single agent from the registry."""
        from nearai.registry import get_registry_folder, registry

        identifier = None
        if local:
            agent_files_path = get_registry_folder() / name
            if config.auth is None:
                namespace = "not-logged-in"
            else:
                namespace = config.auth.account_id
        else:
            agent_files_path = registry.download(name)
            identifier = name
        assert agent_files_path is not None, f"Agent {name} not found."

        metadata_path = os.path.join(agent_files_path, "metadata.json")
        if not os.path.exists(metadata_path):
            raise FileNotFoundError(f"Metadata file not found: {metadata_path}")
        with open(metadata_path) as f:
            metadata: Dict[str, Any] = json.load(f)

        if not identifier:
            identifier = "/".join([namespace, metadata["name"], metadata["version"]])

        return Agent(identifier, agent_files_path, metadata)<|MERGE_RESOLUTION|>--- conflicted
+++ resolved
@@ -3,7 +3,6 @@
 import os
 import runpy
 import shutil
-import sys
 import tempfile
 import uuid
 from pathlib import Path
@@ -14,70 +13,6 @@
 AGENT_FILENAME = "agent.py"
 
 
-<<<<<<< HEAD
-=======
-class _UniqueDirectoryGenerator:
-    """Thread-safe unique temporary directory path generator."""
-
-    _lock = threading.Lock()
-    _counter = 0
-
-    @classmethod
-    def generate_unique_path(cls, prefix="agent"):
-        """Generates a guaranteed unique temporary directory path.
-
-        Args:
-        ----
-            prefix (str): Prefix for the directory name
-
-        Returns:
-        -------
-            str: Unique temporary directory path
-
-        """
-        with cls._lock:
-            # Increment counter atomically
-            cls._counter += 1
-            counter = cls._counter
-
-        components = [
-            prefix,
-            uuid.uuid4().hex,  # Random UUID
-            str(int(time.time() * 1000000)),  # High-resolution timestamp (microseconds)
-            str(os.getpid()),  # Process ID
-            socket.gethostname(),  # Hostname
-            str(threading.get_ident()),  # Thread ID
-            str(counter),  # Atomic counter
-        ]
-
-        # Create a hash of all components to keep the path length reasonable
-        unique_hash = uuid.uuid5(uuid.NAMESPACE_DNS, "_".join(components)).hex
-
-        return os.path.join(tempfile.gettempdir(), f"{prefix}_{unique_hash}")
-
-    @staticmethod
-    def create_unique_dir(prefix="agent"):
-        """Generates a unique path and creates the directory.
-
-        Args:
-        ----
-            prefix (str): Prefix for the directory name
-
-        Returns:
-        -------
-            str: Path to the created directory
-
-        Raises:
-        ------
-            OSError: If directory creation fails
-
-        """
-        path = _UniqueDirectoryGenerator.generate_unique_path(prefix)
-        os.makedirs(path, exist_ok=False)  # Raises OSError if directory exists
-        return path
-
-
->>>>>>> f2141321
 class Agent(object):
     def __init__(self, identifier: str, agent_files: Union[List, Path], metadata: Dict):  # noqa: D107
         self.identifier = identifier
