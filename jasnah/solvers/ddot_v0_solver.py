import asyncio
import random
import enum
from copy import deepcopy
from datetime import datetime
from tempfile import TemporaryDirectory
from typing import List, Tuple

import httpx as hx
import tenacity

from jasnah.agent import load_agent
from jasnah.config import CONFIG,DATA_FOLDER
from jasnah.dataset import Dataset
from jasnah.environment import Environment

from . import SolverStrategy

DDOTS_URL = "http://35.172.184.84:8880/"


class Extensions(enum.Enum):
    PYTHON = "py"
    CPP = "cpp"
    JAVA = "java"
    JAVASCRIPT = "js"

@tenacity.retry(
    wait=tenacity.wait_fixed(1.0),
    stop=tenacity.stop_after_delay(600.0),
    retry=tenacity.retry_if_result(lambda result: result is False),
)
async def is_output_ready(submission_id: str) -> bool:
    async with hx.AsyncClient() as hx_client:
        response = await hx_client.post(
            DDOTS_URL + "api/checker/is_output_ready/",
            data={"submission_id": submission_id},
        )
        return response.content == b"True"


async def get_output(submission_id: str) -> str:
    async with hx.AsyncClient() as hx_client:
        response = await hx_client.post(
            DDOTS_URL + "api/checker/get_output/",
            data={"submission_id": submission_id},
        )
        return response.content.decode("utf-8")


async def submission_accepted(submission_id: str) -> bool:
    async with hx.AsyncClient() as hx_client:
        response = await hx_client.post(
            DDOTS_URL + "api/checker/get_status/",
            data={"submission_id": submission_id},
        )
        return response.content.decode("utf-8") == "1"


async def submit_problem(problem_id: str, code: str, extension: Extensions) -> str:
    async with hx.AsyncClient() as hx_client:
        response = await hx_client.post(
            DDOTS_URL + "api/checker/submit/",
            data={
                "problem_id": problem_id,
                "code": code,
                "extension": extension.value,
                "input": "",
            },
        )
        submission_id = response.content.decode("utf-8")
        return submission_id


class DDOTSEnvironment(Environment):
    def __init__(self, agents: List['Agent'],  problem_id: str, description: str, config):
        self.tdir = TemporaryDirectory()
        super().__init__(self.tdir.name, agents, config)

        self.problem_id = problem_id
        self.solved = False

        files = {'.id': problem_id, 'PROBLEM.txt': description, 'solution.py': '', 'test.in': '', 'test.sh': '#!/bin/bash\npython3 solution.py < test.in'}
        for fname, content in files.items():
            with open(self.tdir.name + '/' + fname, 'w') as f:
                f.write(content)

    async def async_submit(self, code):
        submission_id = await submit_problem(self.problem_id, code, Extensions.PYTHON)

        try:
            await is_output_ready(submission_id)
        except:
            print("WARNING: Submission took too long to execute on DDOTS")
            self.mark_done()
            return False, 'Submission took too long to execute on the platform'

        ok = await submission_accepted(submission_id)

        if ok:
            self.solved = True
            self.mark_done()
            return True, ''

        output = await get_output(submission_id)

        return False, output

    def submit_python(self, code) -> Tuple[bool, str]:
        """
        Returns True if the submission was accepted, False otherwise.

        The second element of the tuple is the output of the checker if the submission was rejected.
        """
        return asyncio.run(self.async_submit(code))


class DDOTSV0Solver(SolverStrategy):
    """
    Solver strategy for competitive programming problems live on DDOTS.

    This dataset will run agents in an Agent environment previously prepared.

    workspace/
        .id             -- Id of the problem
        PROBLEM.txt     -- Description of the problem

    The agent should call env.submit_python(code) to submit the code to the DDOTS server.

    """
    def __init__(self, dataset_ref: Dataset, agents: str, max_iterations: int, save_snapshots: bool = False):
        self.agents = [load_agent(agent) for agent in agents.split(",")]
        self.max_iterations = max_iterations

        date = datetime.now().strftime("%Y-%m-%d_%H-%M-%S")
        rnd_id = random.randint(10**8, 10**9-1)
        self._saved_trajectories = DATA_FOLDER / 'data' / 'ddots_v0_trajectories' / f'{date}_{rnd_id}'
        self._saved_trajectories.mkdir(parents=True, exist_ok=True)

        self.save_snapshots = save_snapshots
        print("Saving trajectories to", self._saved_trajectories)

    def compatible_datasets(self) -> List[str]:
        return ["ddots_codeforces_small/v0", "datasets/ddots_codeforces_medium_A_B/v0"]

    def solve(self, datum: dict) -> bool:
        problem_id = datum['problem_id']
        description = datum['description']

        config = deepcopy(CONFIG.llm_config)
        config['confirm_commands'] = False

        env = DDOTSEnvironment(self.agents, problem_id, description, config)
        env.write_file(".solved", str(False))

        try:
<<<<<<< HEAD
            env.run_task('', max_iterations=self.max_iterations)
=======
            env.run_task(description, max_iterations=self.max_iterations)
>>>>>>> 43c9c6f8
            env.write_file(".solved", str(env.solved))

        except Exception as e:
            print(f"Error running task: {e}")

        finally:
            if self.save_snapshots:
                snapshot = env.create_snapshot()
                with open(self._saved_trajectories / f'{problem_id}.tar.gz', 'wb') as f:
                    f.write(snapshot)

        return env.solved<|MERGE_RESOLUTION|>--- conflicted
+++ resolved
@@ -154,11 +154,7 @@
         env.write_file(".solved", str(False))
 
         try:
-<<<<<<< HEAD
-            env.run_task('', max_iterations=self.max_iterations)
-=======
             env.run_task(description, max_iterations=self.max_iterations)
->>>>>>> 43c9c6f8
             env.write_file(".solved", str(env.solved))
 
         except Exception as e:
