import logging
from datetime import datetime
from os import getenv
from typing import Any, Dict, Iterable, List, Literal, Optional, Union

from fastapi import APIRouter, BackgroundTasks, Body, Depends, HTTPException, Path, Query
from nearai.agents.local_runner import LocalRunner
from nearai.config import CONFIG, load_config_file
from openai import BaseModel
from openai.types.beta.assistant_response_format_option_param import AssistantResponseFormatOptionParam
from openai.types.beta.thread import Thread
from openai.types.beta.thread_create_params import ThreadCreateParams
from openai.types.beta.threads.message import Attachment, Message
from openai.types.beta.threads.message_create_params import MessageContentPartParam
from openai.types.beta.threads.message_update_params import MessageUpdateParams
from openai.types.beta.threads.run import Run as OpenAIRun
from openai.types.beta.threads.run_create_params import AdditionalMessage, TruncationStrategy
from pydantic import Field
from shared.auth_data import AuthData
from shared.client_config import DEFAULT_PROVIDER_MODEL, ClientConfig
from sqlalchemy.orm.attributes import flag_modified
from sqlmodel import asc, desc, select

from hub.api.v1.agent_routes import (
    _runner_for_env,
    get_agent_entry,
    invoke_agent_via_lambda,
    invoke_agent_via_url,
)
from hub.api.v1.auth import AuthToken, revokable_auth
from hub.api.v1.models import Message as MessageModel
from hub.api.v1.models import Run as RunModel
from hub.api.v1.models import Thread as ThreadModel
from hub.api.v1.models import get_session
from hub.api.v1.scheduler import get_scheduler
from hub.api.v1.sql import SqlClient

threads_router = APIRouter(
    tags=["Threads"],
)

logger = logging.getLogger(__name__)

SUMMARY_PROMPT = """You are an expert at summarizing conversations in a maximum of 5 words.

**Instructions:**

- Provide a concise summary of the conversation in 5 words or less.
- Focus on the main topic or action discussed.
- **Do not** include any additional text, explanations, or greetings.

**Example Responses:**

- "Weather in Tokyo"
- "Trip to Lisbon"
- "Career change advice"
- "Book recommendation request"
- "Tech support for laptop"
"""


@threads_router.post("/threads")
def create_thread(
    thread: ThreadCreateParams = Body(...),
    auth: AuthToken = Depends(revokable_auth),
) -> Thread:
    with get_session() as session:
        thread_model = ThreadModel(
            messages=thread["messages"] if hasattr(thread, "messages") else [],
            meta_data=thread["metadata"] if hasattr(thread, "metadata") else None,
            tool_resources=thread["tool_resources"] if hasattr(thread, "tool_resources") else None,
            owner_id=auth.account_id,
        )
        session.add(thread_model)
        session.commit()
        return thread_model.to_openai()


@threads_router.get("/threads")
def list_threads(
    auth: AuthToken = Depends(revokable_auth),
) -> List[Thread]:
    with get_session() as session:
        threads = session.exec(select(ThreadModel).where(ThreadModel.owner_id == auth.account_id)).all()
        return [thread.to_openai() for thread in threads]


@threads_router.get("/threads/{thread_id}")
def get_thread(
    thread_id: str,
    auth: AuthToken = Depends(revokable_auth),
) -> Thread:
    with get_session() as session:
        thread_model = session.get(ThreadModel, thread_id)
        if thread_model is None:
            raise HTTPException(status_code=404, detail="Thread not found")
        if thread_model.owner_id != auth.account_id:
            raise HTTPException(status_code=403, detail="You don't have permission to access this thread")
        return thread_model.to_openai()


class ThreadUpdateParams(BaseModel):
    metadata: Optional[Dict[str, Any]] = Field(
        None, description="Set of 16 key-value pairs that can be attached to an object."
    )
    tool_resources: Optional[Dict[str, Any]] = Field(
        None, description="A set of resources that are made available to the assistant's tools in this thread."
    )


@threads_router.post("/threads/{thread_id}")
def update_thread(
    thread_id: str,
    thread: ThreadUpdateParams = Body(...),
    auth: AuthToken = Depends(revokable_auth),
) -> Thread:
    with get_session() as session:
        thread_model = session.get(ThreadModel, thread_id)
        if thread_model is None:
            raise HTTPException(status_code=404, detail="Thread not found")

        if thread_model.owner_id != auth.account_id:
            raise HTTPException(status_code=403, detail="You don't have permission to update this thread")

        if thread.metadata is not None:
            thread_model.meta_data = thread.metadata

        if thread.tool_resources is not None:
            thread_model.tool_resources = thread.tool_resources

        session.add(thread_model)
        session.commit()
        return thread_model.to_openai()


class ThreadDeletionStatus(BaseModel):
    id: str
    object: str = "thread.deleted"
    deleted: bool = True


@threads_router.delete("/threads/{thread_id}")
def delete_thread(
    thread_id: str,
    auth: AuthToken = Depends(revokable_auth),
) -> ThreadDeletionStatus:
    with get_session() as session:
        thread_model = session.get(ThreadModel, thread_id)
        if thread_model is None:
            raise HTTPException(status_code=404, detail="Thread not found")

        if thread_model.owner_id != auth.account_id:
            raise HTTPException(status_code=403, detail="You don't have permission to delete this thread")

        session.delete(thread_model)
        session.commit()

        return ThreadDeletionStatus(id=thread_id)


class MessageCreateParams(BaseModel):
    content: Union[str, Iterable[MessageContentPartParam]]
    """The text contents of the message."""

    role: Literal["user", "assistant", "system"]
    """The role of the entity that is creating the message. Allowed values include:

    - `user`: Indicates the message is sent by an actual user and should be used in
      most cases to represent user-generated messages.
    - `assistant`: Indicates the message is generated by the assistant. Use this
      value to insert messages from the assistant into the conversation.
    - `system`: Indicates the message is a system message, such as a tool call.
    """

    attachments: Optional[Iterable[Attachment]] = None
    """A list of files attached to the message, and the tools they should be added to."""

    metadata: Optional[dict[str, str]] = None
    """Set of 16 key-value pairs that can be attached to an object.

    This can be useful for storing additional information about the object in a
    structured format. Keys can be a maximum of 64 characters long and values can be
    a maximum of 512 characters long.
    """

    assistant_id: Optional[str] = None
    """The ID of the assistant creating the message."""

    run_id: Optional[str] = None
    """The ID of the run creating the message."""


class ThreadForkResponse(BaseModel):
    id: str
    object: str = "thread"
    created_at: int
    metadata: Optional[dict] = None


@threads_router.post("/threads/{thread_id}/fork")
def fork_thread(
    thread_id: str,
    auth: AuthToken = Depends(revokable_auth),
) -> ThreadForkResponse:
    with get_session() as session:
        # Get the original thread
        original_thread = session.get(ThreadModel, thread_id)
        if original_thread is None:
            raise HTTPException(status_code=404, detail="Thread not found")

        if original_thread.owner_id != auth.account_id:
            raise HTTPException(status_code=403, detail="You don't have permission to fork this thread")

        # Create a new thread as a copy of the original
        forked_thread = ThreadModel(
            messages=[],  # Start with an empty message list
            meta_data=original_thread.meta_data,
            tool_resources=original_thread.tool_resources,
            owner_id=auth.account_id,
        )
        session.add(forked_thread)
        session.flush()  # Flush to generate the new thread's ID

        # Copy messages from the original thread to the forked thread
        messages = session.exec(
            select(MessageModel).where(MessageModel.thread_id == thread_id).order_by(asc(MessageModel.created_at))
        ).all()

        for message in messages:
            forked_message = MessageModel(
                thread_id=forked_thread.id,
                content=message.content,
                role=message.role,
                assistant_id=message.assistant_id,
                meta_data=message.meta_data,
                attachments=message.attachments,
                run_id=message.run_id,
            )
            session.add(forked_message)

        session.commit()

        return ThreadForkResponse(
            id=forked_thread.id,
            created_at=int(forked_thread.created_at.timestamp()),
            metadata=forked_thread.meta_data,
        )


@threads_router.post("/threads/{thread_id}/messages")
def create_message(
    thread_id: str,
    background_tasks: BackgroundTasks,
    message: MessageCreateParams = Body(...),
    auth: AuthToken = Depends(revokable_auth),
) -> Message:
    with get_session() as session:
        thread = session.get(ThreadModel, thread_id)
        if thread is None:
            raise HTTPException(status_code=404, detail="Thread not found")

        if not thread.meta_data or not thread.meta_data.get("topic"):
            background_tasks.add_task(update_thread_topic, thread_id, AuthData(**auth.model_dump()))

        if not message.content:
            message.content = " "  # OpenAI format requires content to be non-empty

        message_model = MessageModel(
            thread_id=thread_id,
            content=message.content,
            role=message.role,
            assistant_id=message.assistant_id,
            meta_data=message.metadata,
            attachments=message.attachments,
            run_id=message.run_id,
        )
        logger.info(f"Created message: {message_model}")
        session.add(message_model)
        session.commit()
        return message_model.to_openai()


def update_thread_topic(thread_id: str, auth: AuthData):
    with get_session() as session:
        thread = session.get(ThreadModel, thread_id)
        if thread is None:
            raise HTTPException(status_code=404, detail="Thread not found")

        messages = session.exec(
            select(MessageModel)
            .where(MessageModel.thread_id == thread_id)
            .where(MessageModel.role != "assistant")
            .order_by(desc(MessageModel.created_at))
            .limit(1)
        ).all()

        client = ClientConfig(base_url=CONFIG.nearai_hub.base_url, auth=auth).get_hub_client()

        # Determine default model
        default_model = DEFAULT_PROVIDER_MODEL
        available_models = list(map(lambda m: m.id, client.models.list().data))
        if DEFAULT_PROVIDER_MODEL not in available_models:
            default_model = available_models[0]

        # TODO(#436): Once thread forking is implemented.
        # Fork the thread and use agent: agentic.near/summary/0.0.3/source. (Same prompt as SUMMARY_PROMPT)
        completion = client.chat.completions.create(
            messages=[
                {
                    "role": "system",
                    "content": SUMMARY_PROMPT,
                }
            ]
            + [message.to_completions_model() for message in messages],
            model=default_model,
        )

    with get_session() as session:
        thread = session.get(ThreadModel, thread_id)

        if thread is None:
            raise HTTPException(status_code=404, detail="Thread not found")

        if thread.meta_data is None:
            thread.meta_data = {}

        thread.meta_data["topic"] = completion.choices[0].message.content
        flag_modified(thread, "meta_data")  # SQLAlchemy is not detecting changes in the dict, forcing a commit.
        session.commit()


class ListMessagesResponse(BaseModel):
    object: Literal["list"]
    data: List[Message]
    has_more: bool
    first_id: str
    last_id: str


@threads_router.get("/threads/{thread_id}/messages")
def list_messages(
    thread_id: str,
    after: str = Query(
        None, description="A cursor for use in pagination. `after` is an object ID that defines your place in the list."
    ),
    before: str = Query(
        None,
        description="A cursor for use in pagination. `before` is an object ID that defines your place in the list.",
    ),
    limit: int = Query(
        20, description="A limit on the number of objects to be returned. Limit can range between 1 and 100."
    ),
    order: Literal["asc", "desc"] = Query(
        "desc", description="Sort order by the `created_at` timestamp of the objects."
    ),
    run_id: str = Query(None, description="Filter messages by the run ID that generated them."),
    auth: AuthToken = Depends(revokable_auth),
) -> ListMessagesResponse:
    logger.info(f"Listing messages for thread: {thread_id}")
    with get_session() as session:
        statement = select(MessageModel).where(MessageModel.thread_id == thread_id)

        # Apply filters
        if after:
            after_message = session.get(MessageModel, after)
            if after_message:
                statement = statement.where(MessageModel.created_at > after_message.created_at)

        if run_id:
            statement = statement.where(MessageModel.run_id == run_id)

        # Apply order
        if order == "asc":
            statement = statement.order_by(asc(MessageModel.created_at))
        else:
            statement = statement.order_by(desc(MessageModel.created_at))

        if before:
            before_message = session.get(MessageModel, before)
            if before_message:
                if order == "asc":
                    statement = statement.where(MessageModel.created_at < before_message.created_at)
                else:
                    statement = statement.where(MessageModel.created_at > before_message.created_at)

        # Apply limit
        statement = statement.limit(limit)

        # Print the SQL query
        print("SQL Query:", statement.compile(compile_kwargs={"literal_binds": True}))

        messages = session.exec(statement).all()
        logger.info(
            f"Found {len(messages)} messages with filter: after={after}, run_id={run_id}, limit={limit}, order={order}"
        )

        # Determine if there are more messages
        has_more = len(messages) == limit

        if messages:
            first_id = messages[0].id
            last_id = messages[-1].id
        else:
            first_id = last_id = ""

        return ListMessagesResponse(
            object="list",
            data=[message.to_openai() for message in messages],
            has_more=has_more,
            first_id=first_id or "",
            last_id=last_id or "",
        )


@threads_router.patch("/threads/{thread_id}/messages/{message_id}")
def modify_message(
    thread_id: str,
    message_id: str,
    message: MessageUpdateParams = Body(...),
    auth: AuthToken = Depends(revokable_auth),
) -> Message:
    with get_session() as session:
        message_model = session.get(MessageModel, message_id)
        if message_model is None:
            raise HTTPException(status_code=404, detail="Message not found")
        message_model.meta_data = message["metadata"] if isinstance(message["metadata"], dict) else None
        session.commit()
        return message_model.to_openai()


class RunCreateParamsBase(BaseModel):
    assistant_id: str = Field(..., description="The ID of the assistant to use to execute this run.")
<<<<<<< HEAD
    # Overrides model in agent metadata.
    model: str = Field("", description="The ID of the Model to be used to execute this run.")
=======
    model: Optional[str] = Field(default="", description="The ID of the Model to be used to execute this run.")
>>>>>>> 4e681385
    instructions: Optional[str] = Field(
        None,
        description=(
            "Overrides the instructions of the assistant. "
            "This is useful for modifying the behavior on a per-run basis."
        ),
    )
    tools: Optional[List[dict]] = Field(None, description="Override the tools the assistant can use for this run.")
    metadata: Optional[dict] = Field(None, description="Set of 16 key-value pairs that can be attached to an object.")

    include: List[dict] = Field(None, description="A list of additional fields to include in the response.")
    additional_instructions: Optional[str] = Field(
        None, description="Appends additional instructions at the end of the instructions for the run."
    )
    additional_messages: Optional[List[AdditionalMessage]] = Field(
        None, description="Adds additional messages to the thread before creating the run."
    )
    # Ignored
    max_completion_tokens: Optional[int] = Field(
        None, description="The maximum number of completion tokens that may be used over the course of the run."
    )
    # Ignored
    max_prompt_tokens: Optional[int] = Field(
        None, description="The maximum number of prompt tokens that may be used over the course of the run."
    )
    parallel_tool_calls: Optional[bool] = Field(
        None, description="Whether to enable parallel function calling during tool use."
    )
    response_format: Optional[AssistantResponseFormatOptionParam] = Field(
        None, description="Specifies the format that the model must output."
    )
    temperature: Optional[float] = Field(None, description="What sampling temperature to use, between 0 and 2.")
    # Ignored
    tool_choice: Optional[Union[str, dict]] = Field(
        None, description="Controls which (if any) tool is called by the model."
    )
    # Ignored
    top_p: Optional[float] = Field(
        None, description="An alternative to sampling with temperature, called nucleus sampling."
    )
    truncation_strategy: Optional[TruncationStrategy] = Field(
        None, description="Controls for how a thread will be truncated prior to the run."
    )
    stream: bool = Field(False, description="Whether to stream the run.")

    # Custom fields
    schedule_at: Optional[datetime] = Field(None, description="The time at which the run should be scheduled.")

    delegate_execution: bool = Field(False, description="Whether to delegate execution to an external actor.")


@threads_router.post("/threads/{thread_id}/runs")
def create_run(
    thread_id: str,
    background_tasks: BackgroundTasks,
    run: RunCreateParamsBase = Body(...),
    auth: AuthToken = Depends(revokable_auth),
    scheduler=Depends(get_scheduler),
) -> OpenAIRun:
    logger.info(f"Creating run for thread: {thread_id}")
    with get_session() as session:
        thread_model = session.get(ThreadModel, thread_id)
        if thread_model is None:
            raise HTTPException(status_code=404, detail="Thread not found")

        if not thread_model.meta_data:
            thread_model.meta_data = {}
        if not thread_model.meta_data.get("agent_ids"):
            thread_model.meta_data["agent_ids"] = []
        if run.assistant_id not in thread_model.meta_data["agent_ids"]:
            thread_model.meta_data["agent_ids"].append(run.assistant_id)
            flag_modified(
                thread_model, "meta_data"
            )  # SQLAlchemy is not detecting changes in the dict, forcing a commit.
            session.commit()

        if run.additional_messages:
            messages = []
            for message in run.additional_messages:
                messages.append(
                    MessageModel(
                        thread_id=thread_id,
                        content=message["content"],
                        role=message["role"],
                        attachments=message["attachments"] if "attachments" in message else None,
                        meta_data=message["metadata"] if "metadata" in message else None,
                    )
                )
            session.add_all(messages)

        run_model = RunModel(
            thread_id=thread_id,
            assistant_id=run.assistant_id,
            model=run.model,
            instructions=run.instructions,
            tools=run.tools,
            metadata=run.metadata,
            include=run.include,
            additional_instructions=run.additional_instructions,
            additional_messages=run.additional_messages,
            max_completion_tokens=run.max_completion_tokens,
            max_prompt_tokens=run.max_prompt_tokens,
            parallel_tool_calls=run.parallel_tool_calls,
            response_format=run.response_format,
            temperature=run.temperature,
            tool_choice=run.tool_choice,
            top_p=run.top_p,
            truncation_strategy=run.truncation_strategy,
            status="queued",
        )

        session.add(run_model)

        # Add the run and messages in DB
        session.commit()

        if run.delegate_execution:
            return run_model.to_openai()

        # Queue the run
        if not run.schedule_at:
            background_tasks.add_task(run_agent, thread_id, run_model.id, auth)
        else:
            logger.info(f"Scheduling run to run at {run.schedule_at}")
            scheduler.add_job(
                run_agent,
                "date",
                run_date=run.schedule_at,
                args=[thread_id, run_model.id, auth],
                jobstore="default",
            )

        return run_model.to_openai()


def run_agent(thread_id: str, run_id: str, auth: AuthToken = Depends(revokable_auth)) -> OpenAIRun:
    """Task to run an agent in the background."""
    logger.info(f"Running agent for run: {run_id} on thread: {thread_id}")

    with get_session() as session:
        run_model = session.get(RunModel, run_id)
        if run_model is None:
            raise HTTPException(status_code=404, detail="Run not found")

        agent_api_url = getenv("API_URL", "https://api.near.ai")
        data_source = getenv("DATA_SOURCE", "registry")

        agent_env_vars: Dict[str, Any] = {}
        user_env_vars: Dict[str, Any] = {}

        agent_entry = get_agent_entry(run_model.assistant_id, data_source, auth.account_id)

        # read secret for every requested agent
        if agent_entry:
            db = SqlClient()

            (agent_secrets, user_secrets) = db.get_agent_secrets(
                auth.account_id, agent_entry.namespace, agent_entry.name, agent_entry.version
            )

            # agent vars from metadata has lower priority then agent secret
            agent_env_vars[run_model.assistant_id] = {
                **(agent_env_vars.get(run_model.assistant_id, {})),
                **agent_secrets,
            }

            # user vars from url has higher priority then user secret
            user_env_vars = {**user_secrets, **user_env_vars}

        params = {
            "record_run": True,
            "api_url": agent_api_url,
            "tool_resources": run_model.tools,
            "data_source": data_source,
            "model": run_model.model,
            "temperature": run_model.temperature,
            "user_env_vars": user_env_vars,
            "agent_env_vars": agent_env_vars,
        }
        agents = run_model.assistant_id
        runner = _runner_for_env()

        framework = "base"
        if agent_entry and "agent" in agent_entry.details:
            framework = agent_entry.details["agent"].get("framework", "base")

        run_model.status = "in_progress"
        run_model.started_at = datetime.now()
        session.add(run_model)
        session.commit()

        if runner == "custom_runner":
            custom_runner_url = getenv("CUSTOM_RUNNER_URL", None)
            if custom_runner_url:
                invoke_agent_via_url(custom_runner_url, agents, thread_id, run_id, auth, "", params)
            else:
                raise HTTPException(status_code=400, detail="Runner invoke URL not set for local runner")
        elif runner == "local_runner":
            """Runs agents directly from the local machine."""

            params["api_url"] = load_config_file()["api_url"]

            LocalRunner(
                None,
                run_model.assistant_id,
                thread_id,
                run_id,
                AuthData(**auth.model_dump()),  # TODO: https://github.com/nearai/nearai/issues/421
                params,
            )
        else:
            function_name = f"{runner}-{framework.lower()}"
            if agent_api_url != "https://api.near.ai":
                print(f"Passing agent API URL: {agent_api_url}")
            print(
                f"Running function {function_name} with: "
                f"assistant_id={run_model.assistant_id}, "
                f"thread_id={thread_id}, run_id={run_id}"
            )
            invoke_agent_via_lambda(function_name, agents, thread_id, run_id, auth, "", params)

        return run_model.to_openai()


@threads_router.get("/threads/{thread_id}/runs/{run_id}")
async def get_run(
    thread_id: str = Path(..., description="The ID of the thread"),
    run_id: str = Path(..., description="The ID of the run"),
    auth: AuthToken = Depends(revokable_auth),
) -> OpenAIRun:
    """Get details of a specific run for a thread."""
    with get_session() as session:
        run_model = session.get(RunModel, run_id)
        if run_model is None:
            raise HTTPException(status_code=404, detail="Run not found")

        if run_model.thread_id != thread_id:
            raise HTTPException(status_code=404, detail="Run not found for this thread")

        return run_model.to_openai()


class RunUpdateParams(BaseModel):
    status: Optional[Literal["requires_action", "failed", "expired", "completed"]] = None
    completed_at: Optional[datetime] = None
    failed_at: Optional[datetime] = None
    metadata: Optional[dict] = None


@threads_router.post("/threads/{thread_id}/runs/{run_id}")
def update_run(
    thread_id: str,
    run_id: str,
    run: RunUpdateParams = Body(...),
    auth: AuthToken = Depends(revokable_auth),
) -> OpenAIRun:
    with get_session() as session:
        run_model = session.get(RunModel, run_id)
        if run_model is None:
            raise HTTPException(status_code=404, detail="Run not found")

        if run.status:
            run_model.status = run.status
        if run.completed_at:
            run_model.completed_at = run.completed_at
        if run.metadata:
            run_model.meta_data = run.metadata
        if run.failed_at:
            run_model.failed_at = run.failed_at

        session.add(run_model)
        session.commit()
        return run_model.to_openai()<|MERGE_RESOLUTION|>--- conflicted
+++ resolved
@@ -430,12 +430,8 @@
 
 class RunCreateParamsBase(BaseModel):
     assistant_id: str = Field(..., description="The ID of the assistant to use to execute this run.")
-<<<<<<< HEAD
     # Overrides model in agent metadata.
-    model: str = Field("", description="The ID of the Model to be used to execute this run.")
-=======
-    model: Optional[str] = Field(default="", description="The ID of the Model to be used to execute this run.")
->>>>>>> 4e681385
+    model: str = Field(default="", description="The ID of the Model to be used to execute this run.")
     instructions: Optional[str] = Field(
         None,
         description=(
