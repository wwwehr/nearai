--- conflicted
+++ resolved
@@ -123,11 +123,8 @@
 nav:
   - Getting Started: 
     - Welcome To NearAI Docs: 'index.md'
-<<<<<<< HEAD
+    - Agents: 'agents.md'
     - Building and running a benchmark: 'benchmarking.md'
-=======
-    - Agents: 'agents.md'
->>>>>>> bb5cc127
     - API Reference: 'api.md'
     - Login with NEAR: 'login.md'
     - Contributing: 'contributing.md'
