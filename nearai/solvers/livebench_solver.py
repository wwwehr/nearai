import csv
import glob
import json
import os
import subprocess
import time
from typing import Any, Dict, List, Optional, Tuple, Union, cast

import shortuuid  # type: ignore
from litellm import Choices, ModelResponse
from litellm.types.completion import (
    ChatCompletionAssistantMessageParam,
    ChatCompletionSystemMessageParam,
    ChatCompletionUserMessageParam,
)
from shared.client_config import DEFAULT_PROVIDER, ClientConfig
from shared.inference_client import InferenceClient
from shared.near.primitives import get_provider_model
from tqdm import tqdm

<<<<<<< HEAD
from nearai.completion import InferenceRouter
from nearai.config import CONFIG
from nearai.provider_models import provider_models
=======
from nearai.config import CONFIG
>>>>>>> c6618634
from nearai.solvers import (
    SolverScoringMethod,
    SolverStrategy,
    SolverStrategyClassProperty,
)

MessageType = Union[
    ChatCompletionSystemMessageParam,
    ChatCompletionUserMessageParam,
    ChatCompletionAssistantMessageParam,
]


def convert_message(message: Dict[str, Any]) -> MessageType:
    role = message["role"]
    content = message["content"]

    if role == "system":
        return {"role": "system", "content": content}
    elif role == "user":
        return {"role": "user", "content": content}
    elif role == "assistant":
        return {"role": "assistant", "content": content}
    else:
        raise ValueError(f"Unexpected role: {role}")


def load_questions_jsonl(question_file: str):
    questions = []
    with open(question_file, "r") as ques_file:
        for line in ques_file:
            if line:
                questions.append(json.loads(line))
    return questions


class LiveBenchSolverStrategy(SolverStrategy):
    """Solver strategy for the live bench dataset."""

    def __init__(  # noqa: D107
        self, dataset_ref: str, model: str, step: str = "all"
    ) -> None:
        super().__init__()
        self.dataset_ref = dataset_ref
        client_config = ClientConfig(base_url=CONFIG.nearai_hub.base_url, auth=CONFIG.auth)
        self.completion_fn = InferenceClient(client_config).completions
        assert "/" not in model
        self.model = model
        self.step = step

    def evaluation_name(self) -> str:  # noqa: D102
        return "live_bench"

    def compatible_datasets(self) -> List[str]:  # noqa: D102
        return ["near.ai/live_bench/1.0.0"]

    def model_metadata(self) -> Optional[Dict[str, Any]]:  # noqa: D102
        return {"name": self.model}

    def agent_metadata(self) -> Optional[Dict[str, Any]]:  # noqa: D102
        return None

    def evaluated_entry_namespace(self) -> str:  # noqa: D102
        # Only provider models are supported.
        return ""

    def model_provider(self) -> str:  # noqa: D102
        # TODO(#311): create a better helper method.
        provider, _ = provider_models.match_provider_model(self.model)
        return provider

    def get_custom_tasks(self) -> List[dict]:  # noqa: D102
        return [{"summary": "all"}]

    @SolverStrategyClassProperty
    def scoring_method(self) -> SolverScoringMethod:  # noqa: D102
        return SolverScoringMethod.Custom

    def solve(self, _datum: dict) -> Tuple[bool, dict]:  # noqa: D102
        if self.step == "gen_model_answer":
            self.gen_model_answer()
            return True, {}
        if self.step == "gen_ground_truth_judgement":
            return self.gen_ground_truth_judgement(), {}
        if self.step == "show_livebench_results":
            return self.show_livebench_results()
        if self.step == "all":
            self.gen_model_answer()
            if not self.gen_ground_truth_judgement():
                return False, {}
            return self.show_livebench_results()
        return False, {}

    def gen_model_answer(self) -> None:  # noqa: D102
        print("")
        print("----------- Step gen_model_answer -----------")
        print("")
        list_of_question_files = glob.glob(f"{self.dataset_ref}/**/question.jsonl", recursive=True)
        for question_file in list_of_question_files:
            questions = load_questions_jsonl(question_file)
            bench_name = os.path.dirname(question_file).split(str(self.dataset_ref))[-1]
            answer_file = f"~/.nearai/live_bench_answers/{bench_name}/model_answer/{self.model}.jsonl"
            print(f"Questions from {question_file}")
            print(f"Output to {answer_file}")
            self.run_eval(questions, answer_file)

    def run_eval(self, questions, answer_file) -> None:  # noqa: D102
        answer_file = os.path.expanduser(answer_file)

        # Load existing answers
        existing_answers = set()
        if os.path.exists(answer_file):
            print(
                f"Answer file {answer_file} exists. Will skip already answered questions. Delete this file if that is not intended."  # noqa: E501
            )
            with open(answer_file, "r") as fin:
                for line in fin:
                    answer = json.loads(line)
                    existing_answers.add(answer["question_id"])

        for question in tqdm(questions):
            if question["question_id"] in existing_answers:
                continue
            choices = self.answer_question(question)

            ans_json = {
                "question_id": question["question_id"],
                "answer_id": shortuuid.uuid(),
                "model_id": self.model,
                "choices": choices,
                "tstamp": time.time(),
            }

            os.makedirs(os.path.dirname(answer_file), exist_ok=True)
            with open(answer_file, "a") as fout:
                fout.write(json.dumps(ans_json) + "\n")

    def answer_question(self, question) -> List[dict]:  # noqa: D102
        conv = []
        # Append system prompt here if needed.
        turns = []
        for qs in question["turns"]:
            conv.append({"role": "user", "content": qs})

            completion_response = cast(
                ModelResponse,
                self.completion_fn(
                    self.model,
                    messages=[convert_message(msg) for msg in conv],
                    temperature=0.0,
                ),
            )
            output = str(cast(List[Choices], completion_response.choices)[0].message.content)

            conv.append({"role": "assistant", "content": output})
            turns.append(output)

        return [{"index": 0, "turns": turns}]

    def gen_ground_truth_judgement(self) -> bool:  # noqa: D102
        print("")
        print("----------- Step gen_ground_truth_judgement -----------")
        print("")
        script_path = "nearai/projects/live_bench/gen_ground_truth_judgement.sh"

        try:
            # Run the script without capturing output
            subprocess.run(["/bin/bash", script_path, self.model, self.dataset_ref], check=True)
            return True

        except subprocess.CalledProcessError as e:
            print(f"An error occurred while running the script: {e}")
            return False

    def show_livebench_results(self) -> Tuple[bool, dict]:  # noqa: D102
        print("")
        print("----------- Step show_livebench_results -----------")
        print("")
        script_path = "nearai/projects/live_bench/show_livebench_results.sh"

        try:
            # Run the script without capturing output
            subprocess.run(["/bin/bash", script_path, self.model], check=True)

        except subprocess.CalledProcessError as e:
            print(f"An error occurred while running the script: {e}")
            return False, {}

        return self.create_result_dict()

    def read_csv_to_dict(self, file_path) -> dict:  # noqa: D102
        file_path = os.path.expanduser(file_path)
        with open(file_path, "r") as f:
            reader = csv.DictReader(f)
            matching_rows = [row for row in reader if row["model"] == self.model]
            return matching_rows[-1] if matching_rows else {}  # Get the last matching row

    def create_result_dict(self) -> Tuple[bool, dict]:  # noqa: D102
        tasks_data = self.read_csv_to_dict("~/.nearai/LiveBench/livebench/all_tasks.csv")
        groups_data = self.read_csv_to_dict("~/.nearai/LiveBench/livebench/all_groups.csv")

        if not tasks_data or not groups_data:
            return False, {}  # Return None if the model is not found in either file

        result: dict = {"tasks": {}, "groups": {}}

        for key, value in tasks_data.items():
            if key != "model":
                result["tasks"][key] = float(value)

        for key, value in groups_data.items():
            if key != "model":
                result["groups"][key] = float(value)

        return True, result

    def get_evaluation_metrics(self, tasks_results: List[Tuple[bool, Any]]) -> Dict[str, Any]:  # noqa: D102
        results: Dict[str, Dict[str, Any]] = tasks_results[-1][1]
        metrics: Dict[str, Any] = {"average": results["groups"]["average"]}

        for group, score in results["groups"].items():
            if group == "average":
                continue
            metrics[f"group/{group}"] = score

        for task, score in results["tasks"].items():
            metrics[f"task/{task}"] = score

        return metrics<|MERGE_RESOLUTION|>--- conflicted
+++ resolved
@@ -8,23 +8,16 @@
 
 import shortuuid  # type: ignore
 from litellm import Choices, ModelResponse
-from litellm.types.completion import (
+from openai.types.chat import (
     ChatCompletionAssistantMessageParam,
     ChatCompletionSystemMessageParam,
     ChatCompletionUserMessageParam,
 )
-from shared.client_config import DEFAULT_PROVIDER, ClientConfig
+from shared.client_config import ClientConfig
 from shared.inference_client import InferenceClient
-from shared.near.primitives import get_provider_model
 from tqdm import tqdm
 
-<<<<<<< HEAD
-from nearai.completion import InferenceRouter
 from nearai.config import CONFIG
-from nearai.provider_models import provider_models
-=======
-from nearai.config import CONFIG
->>>>>>> c6618634
 from nearai.solvers import (
     SolverScoringMethod,
     SolverStrategy,
@@ -70,7 +63,8 @@
         super().__init__()
         self.dataset_ref = dataset_ref
         client_config = ClientConfig(base_url=CONFIG.nearai_hub.base_url, auth=CONFIG.auth)
-        self.completion_fn = InferenceClient(client_config).completions
+        self.client = InferenceClient(client_config)
+        self.completion_fn = self.client.completions
         assert "/" not in model
         self.model = model
         self.step = step
@@ -93,7 +87,7 @@
 
     def model_provider(self) -> str:  # noqa: D102
         # TODO(#311): create a better helper method.
-        provider, _ = provider_models.match_provider_model(self.model)
+        provider, _ = self.client.provider_models.match_provider_model(self.model)
         return provider
 
     def get_custom_tasks(self) -> List[dict]:  # noqa: D102
