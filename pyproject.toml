--- conflicted
+++ resolved
@@ -63,8 +63,6 @@
 types-setuptools = { version = "^71.1.0.20240724" }
 types-ujson = { version = "^5.10.0.20240515" }
 vllm = { version = "^0.5.3", optional = true }
-<<<<<<< HEAD
-=======
 alembic = "^1.13.2"
 python-docx = { version = "^1.1.2", optional = true }
 openpyxl = { version = "^3.1.5", optional = true }
@@ -75,7 +73,6 @@
 fireworks-ai = "^0.15.7"
 typer = "^0.12.5"
 uvicorn = "^0.32.0"
->>>>>>> 40cdde6f
 
 [tool.poetry.extras]
 # Experiment platform
