import json
import os
from pathlib import Path
from typing import Any, Callable, Dict, Optional

from openapi_client import ApiClient, Configuration
from pydantic import BaseModel

DATA_FOLDER = Path.home() / ".nearai"
DATA_FOLDER.mkdir(parents=True, exist_ok=True)
CONFIG_FILE = DATA_FOLDER / "config.json"
LOCAL_CONFIG_FILE = Path(".nearai") / "config.json"
REPO_FOLDER = Path(__file__).parent.parent
PROMPTS_FOLDER = REPO_FOLDER / "nearai" / "prompts"
ETC_FOLDER = REPO_FOLDER / "etc"
DEFAULT_PROVIDER = "fireworks"


def get_config_path(local: bool = False) -> Path:
    return LOCAL_CONFIG_FILE if local else CONFIG_FILE


def load_config_file(local: bool = False) -> Dict[str, Any]:
    path = get_config_path(local)

    if not path.exists():
        return {}

    with open(path) as f:
        config = json.load(f)
    return config


def save_config_file(config: Dict[str, Any], local: bool = False) -> None:
    path = get_config_path(local)

    path.parent.mkdir(parents=True, exist_ok=True)

    with open(path, "w") as f:
        json.dump(config, f, indent=4)


def update_config(key: str, value: Any, local: bool = False) -> None:
    config = load_config_file(local)
    config[key] = value
    save_config_file(config, local)


class NearAiHubConfig(BaseModel):
    """NearAiHub Config.

    login_with_near (Optional[bool]): Indicates whether to attempt login using Near Auth.

    api_key (Optional[str]): The API key to use if Near Auth is not being utilized

    base_url (Optional[str]): NearAI Hub url

    default_provider (Optional[str]): Default provider name

    default_model (Optional[str]): Default model name

    custom_llm_provider (Optional[str]): provider to be used by litellm proxy
    """

<<<<<<< HEAD
    providers: Dict[str, LLMProviderConfig]
    models: Dict[str, str]

    @classmethod
    def from_dict(cls, data: Optional[Dict[str, Any]]) -> Optional["LLMConfig"]:  # noqa: D102
        if data is None:
            return None
        return cls(providers={k: LLMProviderConfig(**v) for k, v in data["providers"].items()}, models=data["models"])


@dataclass
class Config:
    # TODO(#49): move to configuration
    s3_bucket: str = "kholinar-registry"
    s3_prefix: str = "registry"
    supervisors: List[str] = field(default_factory=list)
    db_user: Optional[str] = None
    db_password: Optional[str] = None
    db_host: str = "35.87.119.37"
    db_port: int = 3306
    # TODO(#49): move to configuration, rename
    db_name: str = "jasnah"
    server_url: str = "http://ai.nearspace.info/cluster"
    origin: Optional[str] = None
    user_name: Optional[str] = None
    user_email: Optional[str] = None
    supervisor_id: Optional[str] = None
=======
    base_url: str = "https://api.near.ai/v1"
    default_provider: str = DEFAULT_PROVIDER
    default_model: str = "fireworks::accounts/fireworks/models/llama-v3p1-405b-instruct-long"
    custom_llm_provider: str = "openai"
    login_with_near: Optional[bool] = True
    api_key: Optional[str] = ""
>>>>>>> 7ec45aa6


<<<<<<< HEAD
    llm_config_dict: Optional[dict] = None
=======
class AuthData(BaseModel):
    account_id: str
    signature: str
    public_key: str
    callback_url: str
    nonce: str
    recipient: str
    message: str

    def generate_bearer_token(self):
        """Generates a JSON-encoded bearer token containing authentication data."""
        required_keys = {"account_id", "public_key", "signature", "callback_url", "message", "nonce", "recipient"}

        for key in required_keys:
            if getattr(self, key) is None:
                raise ValueError(f"Missing required auth data: {key}")

        bearer_data = {key: getattr(self, key) for key in required_keys}

        return json.dumps(bearer_data)

>>>>>>> 7ec45aa6

class Config(BaseModel):
    origin: Optional[str] = None
    api_url: Optional[str] = "https://api.near.ai"
    inference_url: str = "http://localhost:5000/v1/"
    inference_api_key: str = "n/a"
    nearai_hub: Optional[NearAiHubConfig] = NearAiHubConfig()
    confirm_commands: bool = True
    auth: Optional[AuthData] = None

<<<<<<< HEAD
    @property
    def llm_config(self) -> Optional[LLMConfig]:  # noqa: D102
        return LLMConfig.from_dict(self.llm_config_dict)

    def update_with(  # noqa: D102
        self, extra_config: Dict[str, Any], map_key: Callable[[str], str] = lambda x: x
    ) -> None:
        keys = [f.name for f in fields(self)]
        for key in map(map_key, keys):
            value = extra_config.get(key if key != "llm_config_dict" else "llm_config", None)

            if value:
                # This will skip empty values, even if they are set in the `extra_config`
                setattr(self, key, value)
=======
    def update_with(self, extra_config: Dict[str, Any], map_key: Callable[[str], str] = lambda x: x) -> "Config":
        """Update the config with the given dictionary."""
        dict_repr = self.model_dump()
        keys = list(map(map_key, dict_repr.keys()))

        for key in keys:
            value = extra_config.get(key, None)

            if value:
                # This will skip empty values, even if they are set in the `extra_config`
                dict_repr[key] = value
>>>>>>> 7ec45aa6

        return Config.model_validate(dict_repr)

    def get(self, key: str, default: Optional[Any] = None) -> Optional[Any]:
        """Get the value of a key in the config if it exists."""
        return getattr(self, key, default)


# Load default configs
CONFIG = Config()
# Update config from global config file
CONFIG = CONFIG.update_with(load_config_file(local=False))
# Update config from local config file
CONFIG = CONFIG.update_with(load_config_file(local=True))
# Update config from environment variables
CONFIG = CONFIG.update_with(dict(os.environ), map_key=str.upper)


def setup_api_client():
    kwargs = {"host": CONFIG.api_url}
    if CONFIG.auth is not None:
        kwargs["access_token"] = f"Bearer {CONFIG.auth.model_dump_json()}"
    configuration = Configuration(**kwargs)
    client = ApiClient(configuration)
    ApiClient.set_default(client)


setup_api_client()<|MERGE_RESOLUTION|>--- conflicted
+++ resolved
@@ -62,9 +62,12 @@
     custom_llm_provider (Optional[str]): provider to be used by litellm proxy
     """
 
-<<<<<<< HEAD
-    providers: Dict[str, LLMProviderConfig]
-    models: Dict[str, str]
+    base_url: str = "https://api.near.ai/v1"
+    default_provider: str = DEFAULT_PROVIDER
+    default_model: str = "fireworks::accounts/fireworks/models/llama-v3p1-405b-instruct-long"
+    custom_llm_provider: str = "openai"
+    login_with_near: Optional[bool] = True
+    api_key: Optional[str] = ""
 
     @classmethod
     def from_dict(cls, data: Optional[Dict[str, Any]]) -> Optional["LLMConfig"]:  # noqa: D102
@@ -73,36 +76,6 @@
         return cls(providers={k: LLMProviderConfig(**v) for k, v in data["providers"].items()}, models=data["models"])
 
 
-@dataclass
-class Config:
-    # TODO(#49): move to configuration
-    s3_bucket: str = "kholinar-registry"
-    s3_prefix: str = "registry"
-    supervisors: List[str] = field(default_factory=list)
-    db_user: Optional[str] = None
-    db_password: Optional[str] = None
-    db_host: str = "35.87.119.37"
-    db_port: int = 3306
-    # TODO(#49): move to configuration, rename
-    db_name: str = "jasnah"
-    server_url: str = "http://ai.nearspace.info/cluster"
-    origin: Optional[str] = None
-    user_name: Optional[str] = None
-    user_email: Optional[str] = None
-    supervisor_id: Optional[str] = None
-=======
-    base_url: str = "https://api.near.ai/v1"
-    default_provider: str = DEFAULT_PROVIDER
-    default_model: str = "fireworks::accounts/fireworks/models/llama-v3p1-405b-instruct-long"
-    custom_llm_provider: str = "openai"
-    login_with_near: Optional[bool] = True
-    api_key: Optional[str] = ""
->>>>>>> 7ec45aa6
-
-
-<<<<<<< HEAD
-    llm_config_dict: Optional[dict] = None
-=======
 class AuthData(BaseModel):
     account_id: str
     signature: str
@@ -124,7 +97,6 @@
 
         return json.dumps(bearer_data)
 
->>>>>>> 7ec45aa6
 
 class Config(BaseModel):
     origin: Optional[str] = None
@@ -135,22 +107,6 @@
     confirm_commands: bool = True
     auth: Optional[AuthData] = None
 
-<<<<<<< HEAD
-    @property
-    def llm_config(self) -> Optional[LLMConfig]:  # noqa: D102
-        return LLMConfig.from_dict(self.llm_config_dict)
-
-    def update_with(  # noqa: D102
-        self, extra_config: Dict[str, Any], map_key: Callable[[str], str] = lambda x: x
-    ) -> None:
-        keys = [f.name for f in fields(self)]
-        for key in map(map_key, keys):
-            value = extra_config.get(key if key != "llm_config_dict" else "llm_config", None)
-
-            if value:
-                # This will skip empty values, even if they are set in the `extra_config`
-                setattr(self, key, value)
-=======
     def update_with(self, extra_config: Dict[str, Any], map_key: Callable[[str], str] = lambda x: x) -> "Config":
         """Update the config with the given dictionary."""
         dict_repr = self.model_dump()
@@ -162,7 +118,6 @@
             if value:
                 # This will skip empty values, even if they are set in the `extra_config`
                 dict_repr[key] = value
->>>>>>> 7ec45aa6
 
         return Config.model_validate(dict_repr)
 
