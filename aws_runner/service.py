# -*- coding: utf-8 -*-
import json
import logging
import os
import shutil
import time
from subprocess import call
from typing import Optional

import boto3
from aws_runner.partial_near_client import PartialNearClient
from nearai.agents.agent import Agent
from nearai.agents.environment import Environment
from shared.auth_data import AuthData
from shared.client_config import ClientConfig
from shared.inference_client import InferenceClient
from shared.near.sign import SignatureVerificationResult, verify_signed_message
from shared.provider_models import PROVIDER_MODEL_SEP

cloudwatch = boto3.client("cloudwatch", region_name="us-east-2")

PATH = "/tmp/agent-runner-docker/environment-runs"
RUN_PATH = PATH + "/run"
DEFAULT_API_URL = "https://api.near.ai"


def handler(event, context):
    start_time = time.perf_counter()
    required_params = ["agents", "auth"]
    agents = event.get("agents")
    auth = event.get("auth")
    if not agents or not auth:
        missing = list(filter(lambda x: event.get(x) is (None or ""), required_params))
        return f"Missing required parameters: {missing}"

    auth_object = auth if isinstance(auth, AuthData) else AuthData(**auth)
    start_time_val = time.perf_counter()
    verification_result = verify_signed_message(
        auth_object.account_id,
        auth_object.public_key,
        auth_object.signature,
        auth_object.message,
        auth_object.nonce,
        auth_object.recipient,
        auth_object.callback_url,
    )

    if verification_result == SignatureVerificationResult.VERIFY_ACCESS_KEY_OWNER_SERVICE_NOT_AVAILABLE:
        write_metric("AdminNotifications", "SignatureAccessKeyVerificationServiceFailed", "Count")
    elif not verification_result:
        return "Unauthorized: Invalid signature"
    else:
        # signature is valid
        stop_time_val = time.perf_counter()
        write_metric("VerifySignatureDuration", stop_time_val - start_time_val)

    environment_id = event.get("environment_id")
    new_message = event.get("new_message")
    thread_id = event.get("thread_id")
    run_id = event.get("run_id")

    params = event.get("params", {})

    new_environment_registry_id = run_with_environment(
        agents,
        auth_object,
        thread_id,
        run_id,
        new_message=new_message,
        params=params,
    )
    if not new_environment_registry_id:
        return f"Run not recorded. Ran {agents} agent(s) with generated near client and environment {environment_id}"

    call("rm -rf /tmp/..?* /tmp/.[!.]* /tmp/*", shell=True)
    stop_time = time.perf_counter()
    write_metric("TotalRunnerDuration", stop_time - start_time)
    return new_environment_registry_id


def write_metric(metric_name, value, unit="Milliseconds", verbose=True):
    if os.environ.get("AWS_ACCESS_KEY_ID"):  # running in lambda or locally passed credentials
        cloudwatch.put_metric_data(
            Namespace="NearAI",
            MetricData=[
                {
                    "MetricName": metric_name,
                    "Value": value,
                    "Unit": unit,
                    "Dimensions": [
                        {"Name": "FunctionName", "Value": os.environ["AWS_LAMBDA_FUNCTION_NAME"]},
                    ],
                }
            ],
        )
<<<<<<< HEAD
    else:
        logging.info(f"Would have written metric {metric_name} with value {value} to cloudwatch")
=======
    elif verbose:
        print(f"Would have written metric {metric_name} with value {value} to cloudwatch")
>>>>>>> ce24df53


def load_agent(
    client, agent, params: dict, account_id: str = "local", additional_path: str = "", verbose=True
) -> Agent:
    agent_metadata = None

    if params["data_source"] == "registry":
        start_time = time.perf_counter()
        agent_files = client.get_agent(agent)
        stop_time = time.perf_counter()
        write_metric("GetAgentFromRegistry_Duration", stop_time - start_time, verbose=verbose)
        agent_metadata = client.get_agent_metadata(agent)
    elif params["data_source"] == "local_files":
        agent_files = get_local_agent_files(agent, additional_path)

        for file in agent_files:
            if os.path.basename(file["filename"]) == "metadata.json":
                agent_metadata = json.loads(file["content"])
<<<<<<< HEAD
                logging.info(f"Loaded {agent_metadata} agents from {agent}")
=======
                if verbose:
                    print(f"Loaded {agent_metadata} agents from {agent}")
>>>>>>> ce24df53
                break

    if not agent_metadata:
        print(f"Missing metadata for {agent}")

    return Agent(
        agent, agent_files, agent_metadata or {}, change_to_temp_dir=params.get("change_to_agent_temp_dir", True)
    )


def clear_temp_agent_files(agents, verbose=True):
    for agent in agents:
        if agent.temp_dir and os.path.exists(agent.temp_dir):
<<<<<<< HEAD
            logging.info("removed agent.temp_dir", agent.temp_dir)
=======
            if verbose:
                print("removed agent.temp_dir", agent.temp_dir)
>>>>>>> ce24df53
            shutil.rmtree(agent.temp_dir)


def save_environment(env, client, base_id, metric_function=None) -> str:
    save_start_time = time.perf_counter()
    snapshot = env.create_snapshot()
    metadata = env.environment_run_info(base_id, "remote run")
    name = metadata["name"]
    request_start_time = time.perf_counter()
    registry_id = client.save_environment(snapshot, metadata)
    request_stop_time = time.perf_counter()
    if metric_function:
        metric_function("SaveEnvironmentToRegistry_Duration", request_stop_time - request_start_time)
    logging.info(
        f"Saved environment {registry_id} to registry. To load use flag `--load-env={registry_id}`. "
        f"or `--load-env={name}`"
    )
    save_stop_time = time.perf_counter()
    if metric_function:
        metric_function("SaveEnvironment_Duration", save_stop_time - save_start_time)
    return registry_id


class EnvironmentRun:
    def __init__(  # noqa: D107
        self,
        near_client: PartialNearClient,
        agents: list[Agent],
        env: Environment,
        thread_id,
        record_run: bool,
        verbose: bool,
    ) -> None:
        self.near_client = near_client
        self.agents = agents
        self.env = env
        self.thread_id = thread_id
        self.record_run = record_run
        self.verbose = verbose

    def __del__(self) -> None:  # noqa: D105
        clear_temp_agent_files(self.agents, verbose=self.verbose)

    def run(self, new_message: str = "") -> Optional[str]:  # noqa: D102
        start_time = time.perf_counter()
        self.env.run(new_message, self.agents[0].max_iterations)
        stop_time = time.perf_counter()
        write_metric("ExecuteAgentDuration", stop_time - start_time, verbose=self.verbose)
        new_environment = (
            save_environment(self.env, self.near_client, self.thread_id, write_metric) if self.record_run else None
        )
        return new_environment


def start_with_environment(
    agents: str,
    auth: AuthData,
    thread_id,
    run_id,
    additional_path: str = "",
<<<<<<< HEAD
    new_message: str = None,
    params: dict = None,
) -> Optional[str]:
    """Runs agent against environment fetched from id, optionally passing a new message to the environment."""
    logging.info(
        f"Running with:\nagents: {agents}\nnew_message: {new_message}\nparams: {params}"
        f"\nthread_id: {thread_id}\nrun_id: {run_id}\nauth: {auth}"
    )
=======
    params: Optional[dict] = None,
    print_system_log: bool = False,
) -> EnvironmentRun:
    """Initializes environment for agent runs."""
    verbose: bool = params.get("verbose", True)
    if verbose:
        print(
            f"Running with:\nagents: {agents}\nparams: {params}"
            f"\nthread_id: {thread_id}\nrun_id: {run_id}\nauth: {auth}"
        )
>>>>>>> ce24df53
    params = params or {}
    api_url = str(params.get("api_url", DEFAULT_API_URL))
    user_env_vars: dict = params.get("user_env_vars", {})
    agent_env_vars: dict = params.get("agent_env_vars", {})

    if api_url != DEFAULT_API_URL and verbose:
        print(f"WARNING: Using custom API URL: {api_url}")

    near_client = PartialNearClient(api_url, auth)

    loaded_agents: list[Agent] = []
    for agent_name in agents.split(","):
        agent = load_agent(near_client, agent_name, params, auth.account_id, additional_path, verbose=verbose)
        # agents secrets has higher priority then agent metadata's env_vars
        agent.env_vars = {**agent.env_vars, **agent_env_vars.get(agent_name, {})}
        loaded_agents.append(agent)

    agent = loaded_agents[0]
    if params.get("provider", ""):
        agent.model_provider = params["provider"]
    if params.get("model", ""):
        agent.model = params["model"]
        if not params.get("provider", "") and PROVIDER_MODEL_SEP in agent.model:
            agent.model_provider = ""
    if params.get("temperature", ""):
        agent.model_temperature = params["temperature"]
    if params.get("max_tokens", ""):
        agent.model_max_tokens = params["max_tokens"]
    if params.get("max_iterations", ""):
        agent.max_iterations = params["max_iterations"]
    if verbose:
        print(
            "Agent info:"
            f"provider: {agent.model_provider}\n"
            f"model: {agent.model}\n"
            f"temperature: {agent.model_temperature}\n"
            f"max_tokens: {agent.model_max_tokens}\n"
            f"max_iterations: {agent.max_iterations}\n"
        )

    client_config = ClientConfig(
        base_url=api_url + "/v1",
        auth=auth,
    )
    inference_client = InferenceClient(client_config)
    hub_client = client_config.get_hub_client()
    env = Environment(
        additional_path if additional_path else RUN_PATH,
        loaded_agents,
        inference_client,
        hub_client,
        thread_id,
        run_id,
        env_vars=user_env_vars,
        print_system_log=print_system_log,
    )
    if agent.welcome_title:
        print(agent.welcome_title)
    if agent.welcome_description:
        print(agent.welcome_description)
    env.add_agent_start_system_log(agent_idx=0)
    return EnvironmentRun(near_client, loaded_agents, env, thread_id, params.get("record_run", True), verbose=verbose)


def run_with_environment(
    agents: str,
    auth: AuthData,
    thread_id,
    run_id,
    additional_path: str = "",
    new_message: str = "",
    params: Optional[dict] = None,
    print_system_log: bool = False,
) -> Optional[str]:
    """Runs agent against environment fetched from id, optionally passing a new message to the environment."""
    environment_run = start_with_environment(agents, auth, thread_id, run_id, additional_path, params, print_system_log)
    return environment_run.run(new_message)


def get_local_agent_files(agent_identifier: str, additional_path: str = ""):
    """Fetches an agent from local filesystem."""
    # base_path = os.path.join("/root/.nearai/registry", agent_identifier)
    # os.path.expanduser(f"/root/.nearai/registry/{agent_identifier}")
    # base_path = os.path.expanduser(f"/nearai_registry/{agent_identifier}")
    base_path = os.path.expanduser(f"~/.nearai/registry/{agent_identifier}")

    paths = [base_path]
    if additional_path:
        paths.append(os.path.join(base_path, additional_path))

    results = []
    for path in paths:
        for root, _dirs, files in os.walk(path):
            for file in files:
                path = os.path.join(root, file)
                try:
                    with open(path, "r") as f:
                        result = f.read()
                    results.append({"filename": os.path.basename(path), "content": result})
                except Exception as e:
                    print(f"Error {path}: {e}")
    return results<|MERGE_RESOLUTION|>--- conflicted
+++ resolved
@@ -93,13 +93,8 @@
                 }
             ],
         )
-<<<<<<< HEAD
-    else:
-        logging.info(f"Would have written metric {metric_name} with value {value} to cloudwatch")
-=======
     elif verbose:
         print(f"Would have written metric {metric_name} with value {value} to cloudwatch")
->>>>>>> ce24df53
 
 
 def load_agent(
@@ -119,12 +114,8 @@
         for file in agent_files:
             if os.path.basename(file["filename"]) == "metadata.json":
                 agent_metadata = json.loads(file["content"])
-<<<<<<< HEAD
-                logging.info(f"Loaded {agent_metadata} agents from {agent}")
-=======
                 if verbose:
                     print(f"Loaded {agent_metadata} agents from {agent}")
->>>>>>> ce24df53
                 break
 
     if not agent_metadata:
@@ -138,12 +129,8 @@
 def clear_temp_agent_files(agents, verbose=True):
     for agent in agents:
         if agent.temp_dir and os.path.exists(agent.temp_dir):
-<<<<<<< HEAD
-            logging.info("removed agent.temp_dir", agent.temp_dir)
-=======
             if verbose:
                 print("removed agent.temp_dir", agent.temp_dir)
->>>>>>> ce24df53
             shutil.rmtree(agent.temp_dir)
 
 
@@ -204,16 +191,6 @@
     thread_id,
     run_id,
     additional_path: str = "",
-<<<<<<< HEAD
-    new_message: str = None,
-    params: dict = None,
-) -> Optional[str]:
-    """Runs agent against environment fetched from id, optionally passing a new message to the environment."""
-    logging.info(
-        f"Running with:\nagents: {agents}\nnew_message: {new_message}\nparams: {params}"
-        f"\nthread_id: {thread_id}\nrun_id: {run_id}\nauth: {auth}"
-    )
-=======
     params: Optional[dict] = None,
     print_system_log: bool = False,
 ) -> EnvironmentRun:
@@ -224,7 +201,6 @@
             f"Running with:\nagents: {agents}\nparams: {params}"
             f"\nthread_id: {thread_id}\nrun_id: {run_id}\nauth: {auth}"
         )
->>>>>>> ce24df53
     params = params or {}
     api_url = str(params.get("api_url", DEFAULT_API_URL))
     user_env_vars: dict = params.get("user_env_vars", {})
