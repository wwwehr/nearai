import ast
import re
from itertools import islice
from typing import Any, Dict, List, Optional, Union, cast

from datasets import Dataset, DatasetDict  # type: ignore[attr-defined]
from jinja2 import Template
from litellm import Choices, ModelResponse
from pydantic import BaseModel
from shared.client_config import DEFAULT_PROVIDER, ClientConfig
from shared.inference_client import InferenceClient
from shared.near.primitives import get_provider_model

<<<<<<< HEAD
from nearai.completion import InferenceRouter
from nearai.config import CONFIG, PROMPTS_FOLDER
from nearai.provider_models import provider_models
=======
from nearai.config import CONFIG, PROMPTS_FOLDER
>>>>>>> c6618634
from nearai.solvers import SolverStrategy


def get_function_name(code_str: str) -> str:
    parsed = ast.parse(code_str)
    function_name = None
    for node in ast.walk(parsed):
        if isinstance(node, ast.FunctionDef):
            function_name = node.name
            break
    assert function_name is not None, "No function definition found in code string."
    return function_name


def parse_python_code_block(answer_text: str) -> List[str]:
    pattern = r"```python\n(.*?)\n```"
    code_blocks = re.findall(pattern, answer_text, re.DOTALL)
    return code_blocks


def parse_code_block(answer_text: str) -> List[str]:
    pattern = r"```\n(.*?)\n```"
    code_blocks = re.findall(pattern, answer_text, re.DOTALL)
    return code_blocks


class MBPPDatum(BaseModel):
    task_id: int
    text: str
    code: str
    test_list: List[str]
    challenge_test_list: List[str]


class MBPPSolverStrategy(SolverStrategy):
    """Solver strategy for the MBPP dataset."""

    SHOTS = 3

    def __init__(self, dataset_ref: Union[Dataset, DatasetDict], model: str) -> None:  # noqa: D107
        super().__init__()
        self.dataset_ref = dataset_ref
        client_config = ClientConfig(base_url=CONFIG.nearai_hub.base_url, auth=CONFIG.auth)
        self.completion_fn = InferenceClient(client_config).completions
        self.model = model

    def evaluation_name(self) -> str:  # noqa: D102
        return "mbpp"

    def compatible_datasets(self) -> List[str]:  # noqa: D102
        return ["mbpp"]

    def model_metadata(self) -> Optional[Dict[str, Any]]:  # noqa: D102
        return {"name": self.model}

    def agent_metadata(self) -> Optional[Dict[str, Any]]:  # noqa: D102
        return None

    def evaluated_entry_namespace(self) -> str:  # noqa: D102
        # Only provider models are supported.
        return ""

    def model_provider(self) -> str:  # noqa: D102
        # TODO(#311): create a better helper method.
        provider, _ = provider_models.match_provider_model(self.model)
        return provider

    def solve(self, datum: dict) -> bool:  # noqa: D102
        datum = MBPPDatum(**datum).model_dump()

        ## Allow LLM to think "out loud" for it's answer
        function_name = get_function_name(datum["code"])
        example_problems = list(islice(self.dataset_ref["prompt"], self.SHOTS))
        base_prompt = Template(open(PROMPTS_FOLDER / "mbpp_verbose_answer.j2").read(), trim_blocks=True).render(
            function_name=function_name,
            example_problems=example_problems,
            challenge_problem=datum,
        )
        completion_response = cast(
            ModelResponse,
            self.completion_fn(
                self.model,
                messages=[
                    {"role": "system", "content": base_prompt},
                ],
                temperature=0.0,
            ),
        )
        response = str(cast(List[Choices], completion_response.choices)[0].message.content)

        ## Extract the answer from the response
        extract_answer_prompt = Template(
            open(PROMPTS_FOLDER / "mbpp_extract_answer.j2").read(), trim_blocks=True
        ).render(
            function_name=function_name,
            answer_text=response,
        )
        completion_response = cast(
            ModelResponse,
            self.completion_fn(
                self.model,
                messages=[
                    {"role": "system", "content": extract_answer_prompt},
                ],
                temperature=0.0,
            ),
        )
        response = str(cast(List[Choices], completion_response.choices)[0].message.content)

        ## Parse the python code
        python_code_blocks = parse_python_code_block(response) + parse_code_block(response)
        code = ""
        if len(python_code_blocks) == 0:
            code = response
        else:
            code = python_code_blocks[0]

        ## Evaluate the code
        try:
            for test in datum["test_list"] + datum["challenge_test_list"]:
                test_code = code + "\n" + test
                exec(test_code)
            return True
        except Exception:
            return False<|MERGE_RESOLUTION|>--- conflicted
+++ resolved
@@ -7,17 +7,10 @@
 from jinja2 import Template
 from litellm import Choices, ModelResponse
 from pydantic import BaseModel
-from shared.client_config import DEFAULT_PROVIDER, ClientConfig
+from shared.client_config import ClientConfig
 from shared.inference_client import InferenceClient
-from shared.near.primitives import get_provider_model
 
-<<<<<<< HEAD
-from nearai.completion import InferenceRouter
 from nearai.config import CONFIG, PROMPTS_FOLDER
-from nearai.provider_models import provider_models
-=======
-from nearai.config import CONFIG, PROMPTS_FOLDER
->>>>>>> c6618634
 from nearai.solvers import SolverStrategy
 
 
@@ -61,7 +54,8 @@
         super().__init__()
         self.dataset_ref = dataset_ref
         client_config = ClientConfig(base_url=CONFIG.nearai_hub.base_url, auth=CONFIG.auth)
-        self.completion_fn = InferenceClient(client_config).completions
+        self.client = InferenceClient(client_config)
+        self.completion_fn = self.client.completions
         self.model = model
 
     def evaluation_name(self) -> str:  # noqa: D102
@@ -82,7 +76,7 @@
 
     def model_provider(self) -> str:  # noqa: D102
         # TODO(#311): create a better helper method.
-        provider, _ = provider_models.match_provider_model(self.model)
+        provider, _ = self.client.provider_models.match_provider_model(self.model)
         return provider
 
     def solve(self, datum: dict) -> bool:  # noqa: D102
