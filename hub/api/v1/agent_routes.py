--- conflicted
+++ resolved
@@ -56,9 +56,17 @@
         None,
         description="A dictionary of tool resources to use for the run.",
     )
-    user_env_vars: Optional[Dict[str, Any]] = Field(
-        None,
-        description="Env vars provided by the user",
+    user_env_vars: Optional[Dict[str, Any]] = (
+        Field(
+            None,
+            description="Env vars provided by the user",
+        ),
+    )
+    agent_env_vars: Optional[Dict[str, Any]] = (
+        Field(
+            None,
+            description="Env vars provided by the agent",
+        ),
     )
 
 
@@ -101,12 +109,8 @@
         "record_run": body.record_run,
         "api_url": agent_api_url,
         "tool_resources": body.tool_resources,
-<<<<<<< HEAD
         "user_env_vars": user_env_vars,
         "agent_env_vars": agent_env_vars,
-=======
-        "user_env_vars": body.user_env_vars or {},
->>>>>>> 94d78d7b
     }
 
     if not agent_entry:
