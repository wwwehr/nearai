--- conflicted
+++ resolved
@@ -1144,7 +1144,6 @@
         }
       }
     },
-<<<<<<< HEAD
     "/v1/evaluation/table": {
       "get": {
         "tags": [
@@ -1152,7 +1151,30 @@
         ],
         "summary": "Get Evaluation Table",
         "operationId": "get_evaluation_table_v1_evaluation_table_get",
-=======
+        "responses": {
+          "200": {
+            "description": "Successful Response",
+            "content": {
+              "application/json": {
+                "schema": {
+                  "$ref": "#/components/schemas/EvaluationTable"
+                }
+              }
+            }
+          },
+          "422": {
+            "description": "Validation Error",
+            "content": {
+              "application/json": {
+                "schema": {
+                  "$ref": "#/components/schemas/HTTPValidationError"
+                }
+              }
+            }
+          }
+        }
+      }
+    },
     "/v1/stars/add_star": {
       "post": {
         "tags": [
@@ -1170,19 +1192,11 @@
           },
           "required": true
         },
->>>>>>> ee5c4521
-        "responses": {
-          "200": {
-            "description": "Successful Response",
-            "content": {
-              "application/json": {
-<<<<<<< HEAD
-                "schema": {
-                  "$ref": "#/components/schemas/EvaluationTable"
-                }
-              }
-            }
-=======
+        "responses": {
+          "200": {
+            "description": "Successful Response",
+            "content": {
+              "application/json": {
                 "schema": {}
               }
             }
@@ -1230,7 +1244,6 @@
                 "schema": {}
               }
             }
->>>>>>> ee5c4521
           },
           "422": {
             "description": "Validation Error",
@@ -1242,16 +1255,12 @@
               }
             }
           }
-<<<<<<< HEAD
-        }
-=======
         },
         "security": [
           {
             "HTTPBearer": []
           }
         ]
->>>>>>> ee5c4521
       }
     },
     "/health": {
@@ -1339,7 +1348,6 @@
         ],
         "title": "BenchmarkResultOutput"
       },
-<<<<<<< HEAD
       "EvaluationTable": {
         "properties": {
           "rows": {
@@ -1369,7 +1377,7 @@
         },
         "required": ["rows", "columns", "important_columns"],
         "title": "EvaluationTable"
-=======
+      },
       "Body_add_star_v1_stars_add_star_post": {
         "properties": {
           "namespace": {
@@ -1387,7 +1395,6 @@
           "name"
         ],
         "title": "Body_add_star_v1_stars_add_star_post"
->>>>>>> ee5c4521
       },
       "Body_download_environment_v1_download_environment_post": {
         "properties": {
