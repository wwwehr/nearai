<<<<<<< HEAD
import datetime
=======
from datetime import datetime, timezone
>>>>>>> 43c9c6f8
import json
import os
import shlex
import shutil
import subprocess
import tarfile
import tempfile
import threading
<<<<<<< HEAD
import uuid
from pathlib import Path
from typing import Dict, List, Optional
=======
import re
import uuid
import hashlib
from pathlib import Path
from typing import Dict, List, Optional, Union
>>>>>>> 43c9c6f8

import psutil

from jasnah.completion import InferenceRouter
from jasnah.config import CONFIG
<<<<<<< HEAD
=======
from jasnah.db import db
>>>>>>> 43c9c6f8
from jasnah.registry import registry

DELIMITER = "\n"
CHAT_FILENAME = "chat.txt"
TERMINAL_FILENAME = "terminal.txt"


class Environment(object):
<<<<<<< HEAD

    def __init__(self, path: str, agents: List['Agent'], config):
=======
    def __init__(self, path: str, agents: List["Agent"], config, create_files: bool = True):
>>>>>>> 43c9c6f8
        self._path = path
        self._agents = agents
        self._done = False
        self._config = config
        self._inference = InferenceRouter(config)
        self._user_name = CONFIG.user_name
<<<<<<< HEAD
        os.makedirs(self._path, exist_ok=True)
=======
        if create_files:
            os.makedirs(self._path, exist_ok=True)
            open(os.path.join(self._path, CHAT_FILENAME), "a").close()
>>>>>>> 43c9c6f8
        os.chdir(self._path)

    @staticmethod
    def _generate_run_id():
        return uuid.uuid4().hex

    def add_message(self, role: str, message: str, filename: str = CHAT_FILENAME):
        with open(os.path.join(self._path, filename), "a") as f:
            f.write(json.dumps({"role": role, "content": message}) + DELIMITER)

    def list_terminal_commands(self, filename: str = TERMINAL_FILENAME):
        return self.list_messages(filename)

    def list_messages(self, filename: str = CHAT_FILENAME):
        path = os.path.join(self._path, filename)

        if not os.path.exists(path):
            return []

        with open(path, "r") as f:
            return [json.loads(message) for message in f.read().split(DELIMITER) if message]

    def list_files(self, path: str) -> List[str]:
        return os.listdir(os.path.join(self._path, path))

    def get_path(self) -> str:
        return self._path

    def read_file(self, filename: str) -> str:
        if not os.path.exists(os.path.join(self._path, filename)):
            return ""
        try:
            with open(os.path.join(self._path, filename), "r") as f:
                return f.read()
        except Exception as e:
            return f"failed to read file: {e}"

    def write_file(self, filename: str, content: str):
        path = Path(self._path) / filename
        path.parent.mkdir(parents=True, exist_ok=True)
        with open(path, "w") as f:
            f.write(content)

    def exec_command(self, command: str) -> Dict[str, str]:
        """Executes a command in the environment and logs the output."""
        if self._config.get("confirm_commands", True):
            yes_no = input("> Do you want to run the following command? (Y/n): " + command)
            if yes_no != "" and yes_no.lower() != "y":
                return {
                    "command": command,
                    "returncode": 999,
                    "stdout": "",
                    "stderr": "declined by user",
                }

        try:
            process = subprocess.Popen(
                shlex.split(command),
                stdout=subprocess.PIPE,
                stderr=subprocess.PIPE,
                bufsize=0,
                universal_newlines=True,
                cwd=self._path,
            )
        except Exception as e:
            return {
                "command": command,
                "returncode": 999,
                "stdout": "",
                "stderr": "Failed to execute: " + str(e),
            }

        msg = ""

        def kill_process_tree(p):
            nonlocal msg
            msg = "Killing process due to timeout"

            process = psutil.Process(p.pid)
            for proc in process.children(recursive=True):
                proc.kill()
            process.kill()

        timer = threading.Timer(2, kill_process_tree, (process,))
        timer.start()
        process.wait()
        timer.cancel()

        result = {
            "command": command,
            "stdout": process.stdout.read(),
            "stderr": process.stderr.read(),
            "returncode": process.returncode,
            "msg": msg,
        }
        with open(os.path.join(self._path, TERMINAL_FILENAME), "a") as f:
            f.write(json.dumps(result) + DELIMITER)
        return result

    def completions(self, model, messages, stream=False, **kwargs):
        """Returns all completions for given messages using the given model."""
        return self._inference.completions(model, messages, stream=stream, **kwargs)

    def completion(self, model: str, messages) -> str:
        """Returns a completion for the given messages using the given model."""
        return self.completions(model, messages).choices[0].message.content

    def call_agent(self, agent_path: str, task: str):
        """Calls agent with given task."""
        self._agents[agent_path].run(self, task=task)

    def get_agents(self) -> List["Agent"]:
        """Returns list of agents available in environment."""
        return self._agents

    def is_done(self):
        return self._done

    def mark_done(self):
        self._done = True

    def create_snapshot(self):
        """Create an in memory snapshot"""
        with tempfile.NamedTemporaryFile(suffix=".tar.gz") as f:
            with tarfile.open(fileobj=f, mode="w:gz") as tar:
                tar.add(self._path, arcname=".")
            f.flush()
            f.seek(0)
            snapshot = f.read()
        return snapshot

    def save_to_registry(
        self,
        path: str,
        run_type: str,
        run_id: str,
        base_id: Optional[Union[str, int]] = None,
        run_name: Optional[str] = None,
    ):
        """Save Environment to Registry."""
        author = self._user_name
        if not author:
            print(
                "Warning: No author specified in config. Run not saved to registry."
                " To set an author run `jasnah-cli config set user_name <YOUR_NAME>`"
            )
            return

        agent_name = self._agents[0].name if self._agents else "unknown"
        generated_name = f"environment_run_{agent_name}_{run_id}"
        if run_name:
            if db.get_registry_entry_by_identifier(run_name, fail_if_not_found=False):
                print(
                    f"Warning: Run with name '{run_name}' already exists in registry. "
                    f"Using generated name '{generated_name}' instead."
                )
                name = generated_name
            else:
                name = run_name
        else:
            name = generated_name

        with tempfile.NamedTemporaryFile(suffix=".tar.gz") as f:
            with tarfile.open(fileobj=f, mode="w:gz") as tar:
                tar.add(path, arcname=".")
            f.flush()
            f.seek(0)
            snapshot = f.read()
            tar_filename = f.name

            s3_path = f"environments/{run_id}"
            timestamp = datetime.now(timezone.utc).isoformat()
            description = f"Agent {run_type} run {agent_name} {run_id} {timestamp}"
<<<<<<< HEAD
            details={
                "base_id": base_id,
                "timestamp": timestamp,
                "agents": [agent.name for agent in self._agents],
                "run_id": run_id,
                "run_type": run_type,
                "filename": tar_filename,
            },
            tags_l = ['environment']
=======
            details = (
                {
                    "base_id": base_id,
                    "timestamp": timestamp,
                    "agents": [agent.name for agent in self._agents],
                    "run_id": run_id,
                    "run_type": run_type,
                    "filename": tar_filename,
                },
            )
            tags_l = ["environment"]
>>>>>>> 43c9c6f8
            registry_id = registry.upload(
                path=Path(tar_filename),
                s3_path=s3_path,
                author=author,
                description=description,
                name=name,
                details=details,
                show_entry=True,
                tags=tags_l,
            )
            print(
                f"Saved environment {registry_id} to registry. To load use flag `--load-env={registry_id}`. "
                f"or `--load-env={name}`"
            )
            return snapshot

    def load_snapshot(self, snapshot: bytes):
        """Load Environment from Snapshot."""
        shutil.rmtree(self._path, ignore_errors=True)

        with tempfile.NamedTemporaryFile(suffix=".tar.gz") as f:
            f.write(snapshot)
            f.flush()
            f.seek(0)

            with tarfile.open(fileobj=f, mode="r:gz") as tar:
                tar.extractall(self._path)

    def load_from_registry(self, load_env):
        print(f"Loading environment from {load_env} {type(load_env)} to {self._path}")
        directory = registry.download(load_env)
        files = os.listdir(directory)
        tarfile_file = next(f for f in files if f.endswith(".tar.gz"))

        with tarfile.open(directory / tarfile_file, "r") as tar:
            tar.extractall(self._path)
        return directory.name

    def __str__(self):
        return f"Environment({self._path})"

    def run_agent(self, task):
        self._agents[0].run(self, task=task)

    def set_next_actor(self, who):
        next_action_fn = os.path.join(self._path, ".next_action")

        with open(next_action_fn, "w") as f:
            f.write(who)

    def get_next_actor(self):
        next_action_fn = os.path.join(self._path, ".next_action")

        if os.path.exists(next_action_fn):
            with open(next_action_fn) as f:
                return f.read().strip(" \n")
        else:
            # By default the user starts the conversation.
            return "user"

<<<<<<< HEAD
    def run_interactive(self, record_run: bool = False, load_env: str=''):
=======
    def run_interactive(self, record_run: str = "", load_env: str = ""):
>>>>>>> 43c9c6f8
        """Run an interactive session within the given environment."""
        run_id = self._generate_run_id()
        if load_env:
            base_id = self.load_from_registry(load_env)
        else:
            base_id = None
        last_message_idx = 0

        def print_messages(last_message_idx):
            messages = self.list_messages()
            for item in messages[last_message_idx:]:
                print(f"[{item['role']}]: {item['content']}", flush=True)
            return len(messages)

        last_message_idx = print_messages(last_message_idx)

        while True:
            if self.get_next_actor() != "user":
                messages = self.list_messages()
                new_message = None if not messages else messages[-1]["content"]

                self.run_agent(new_message)

                last_message_idx = print_messages(last_message_idx)
                if self.is_done():
                    break

            else:
                new_message = input("> ")
                if new_message == "exit":
                    break
                self.add_message("user", new_message)

                self.set_next_actor("agent")

        if record_run:
<<<<<<< HEAD
            self.save_to_registry('interactive', run_id, base_id)

    def run_task(self, task: str, record_run: bool = False, load_env: str = '', max_iterations: int = 10,):
=======
            run_name = record_run if record_run and record_run != "true" else None
            self.save_to_registry(self._path, "interactive", run_id, base_id, run_name)

    def run_task(
        self,
        task: str,
        record_run: str = "",
        load_env: str = "",
        max_iterations: int = 10,
    ):
>>>>>>> 43c9c6f8
        """Runs a task within the given environment."""
        run_id = self._generate_run_id()
        if load_env:
            base_id = self.load_from_registry(load_env)
        else:
            base_id = None
        iteration = 0

        if task:
            self.add_message("user", task)

        while iteration < max_iterations and not self.is_done():
            iteration += 1
            self._agents[0].run(self, task=task)

        if record_run:
            run_name = record_run if record_run and record_run != "true" else None
            self.save_to_registry(self._path, "task", run_id, base_id, run_name)

    def inspect(self):
        filename = Path(os.path.abspath(__file__)).parent / "streamlit_inspect.py"
        subprocess.call(["streamlit", "run", filename, "--", self._path])

    def contains_non_empty_chat_txt(self, directory):
        chat_txt_path = os.path.join(directory, "chat.txt")
        return os.path.isfile(chat_txt_path) and os.path.getsize(chat_txt_path) > 0

    def save_folder(self, name: str = None):
        path = self._path
        temp_dir = None

        def copy_relevant_folders(src, dest):
            for item in os.listdir(src):
                s = os.path.join(src, item)
                d = os.path.join(dest, item)
                if os.path.isdir(s):
                    if self.contains_non_empty_chat_txt(s):
                        shutil.copytree(s, d)
                    else:
                        os.makedirs(d, exist_ok=True)
                        copy_relevant_folders(s, d)
                        if not os.listdir(d):
                            os.rmdir(d)

        if not self.contains_non_empty_chat_txt(path):
            temp_dir = tempfile.mkdtemp()
            copy_relevant_folders(path, temp_dir)
            path = temp_dir

        try:
            if not os.listdir(path):
                raise ValueError(f"No files found in {path}")
        
            self.save_to_registry(path, "folders" if temp_dir else "folder", self.generate_folder_hash_id(path), None, name)
        finally:
            if temp_dir:
                shutil.rmtree(temp_dir)

    def save_from_history(self, lines, name: str = None):
        # Parse lines and extract relevant information
        pattern = r'^\s*(?:\d+\s+)?(\S+)\s+environment\s+interactive\s+(\S+)\s+(\S+)(.*?)$'
        relevant_paths = {}
        for line in lines:
            match = re.match(pattern, line)
            if match:
                program_name, agents, path, other_args = match.groups()
                path = path.strip('/')
                if self.contains_non_empty_chat_txt(path):
                    timestamp = os.path.getmtime(path)
                    command = f"{program_name} environment interactive {agents} {path} {other_args}"
                    relevant_paths[path] = {'command': command.strip()}

        if not relevant_paths:
            raise ValueError("No relevant paths with non-empty chat.txt files found in history")
        
        for path, info in relevant_paths.items():
            print(path)
            # Write start_command.log
            with open(os.path.join(path, 'start_command.log'), 'w') as f:
                f.write(info['command'])

        # Create temporary directory and copy relevant folders
        temp_dir = tempfile.mkdtemp()
        try:
            for path, info in relevant_paths.items():
                dest = os.path.join(temp_dir, path.replace('/', '_').strip('_'))
                shutil.copytree(path, dest)
            self.save_to_registry(temp_dir, "folders", self.generate_folder_hash_id(temp_dir), None, name)

        finally:
            shutil.rmtree(temp_dir)

    def generate_folder_hash_id(self, path):
        # Returns id similar to _generate_run_id(), but based on files and their contents in path, including subfolders
        hash_obj = hashlib.md5()

        for root, dirs, files in os.walk(path):
            for file in sorted(files):
                file_path = os.path.join(root, file)
                with open(file_path, "rb") as f:
                    while chunk := f.read(8192):
                        hash_obj.update(chunk)

        return hash_obj.hexdigest()<|MERGE_RESOLUTION|>--- conflicted
+++ resolved
@@ -1,36 +1,23 @@
-<<<<<<< HEAD
-import datetime
-=======
-from datetime import datetime, timezone
->>>>>>> 43c9c6f8
+import hashlib
 import json
 import os
+import re
 import shlex
 import shutil
 import subprocess
 import tarfile
 import tempfile
 import threading
-<<<<<<< HEAD
 import uuid
-from pathlib import Path
-from typing import Dict, List, Optional
-=======
-import re
-import uuid
-import hashlib
+from datetime import datetime, timezone
 from pathlib import Path
 from typing import Dict, List, Optional, Union
->>>>>>> 43c9c6f8
 
 import psutil
 
 from jasnah.completion import InferenceRouter
 from jasnah.config import CONFIG
-<<<<<<< HEAD
-=======
 from jasnah.db import db
->>>>>>> 43c9c6f8
 from jasnah.registry import registry
 
 DELIMITER = "\n"
@@ -39,25 +26,16 @@
 
 
 class Environment(object):
-<<<<<<< HEAD
-
-    def __init__(self, path: str, agents: List['Agent'], config):
-=======
     def __init__(self, path: str, agents: List["Agent"], config, create_files: bool = True):
->>>>>>> 43c9c6f8
         self._path = path
         self._agents = agents
         self._done = False
         self._config = config
         self._inference = InferenceRouter(config)
         self._user_name = CONFIG.user_name
-<<<<<<< HEAD
-        os.makedirs(self._path, exist_ok=True)
-=======
         if create_files:
             os.makedirs(self._path, exist_ok=True)
             open(os.path.join(self._path, CHAT_FILENAME), "a").close()
->>>>>>> 43c9c6f8
         os.chdir(self._path)
 
     @staticmethod
@@ -200,20 +178,14 @@
         """Save Environment to Registry."""
         author = self._user_name
         if not author:
-            print(
-                "Warning: No author specified in config. Run not saved to registry."
-                " To set an author run `jasnah-cli config set user_name <YOUR_NAME>`"
-            )
+            print("Warning: No author specified in config. Run not saved to registry." " To set an author run `jasnah-cli config set user_name <YOUR_NAME>`")
             return
 
         agent_name = self._agents[0].name if self._agents else "unknown"
         generated_name = f"environment_run_{agent_name}_{run_id}"
         if run_name:
             if db.get_registry_entry_by_identifier(run_name, fail_if_not_found=False):
-                print(
-                    f"Warning: Run with name '{run_name}' already exists in registry. "
-                    f"Using generated name '{generated_name}' instead."
-                )
+                print(f"Warning: Run with name '{run_name}' already exists in registry. " f"Using generated name '{generated_name}' instead.")
                 name = generated_name
             else:
                 name = run_name
@@ -231,17 +203,6 @@
             s3_path = f"environments/{run_id}"
             timestamp = datetime.now(timezone.utc).isoformat()
             description = f"Agent {run_type} run {agent_name} {run_id} {timestamp}"
-<<<<<<< HEAD
-            details={
-                "base_id": base_id,
-                "timestamp": timestamp,
-                "agents": [agent.name for agent in self._agents],
-                "run_id": run_id,
-                "run_type": run_type,
-                "filename": tar_filename,
-            },
-            tags_l = ['environment']
-=======
             details = (
                 {
                     "base_id": base_id,
@@ -253,7 +214,6 @@
                 },
             )
             tags_l = ["environment"]
->>>>>>> 43c9c6f8
             registry_id = registry.upload(
                 path=Path(tar_filename),
                 s3_path=s3_path,
@@ -264,10 +224,7 @@
                 show_entry=True,
                 tags=tags_l,
             )
-            print(
-                f"Saved environment {registry_id} to registry. To load use flag `--load-env={registry_id}`. "
-                f"or `--load-env={name}`"
-            )
+            print(f"Saved environment {registry_id} to registry. To load use flag `--load-env={registry_id}`. " f"or `--load-env={name}`")
             return snapshot
 
     def load_snapshot(self, snapshot: bytes):
@@ -314,11 +271,7 @@
             # By default the user starts the conversation.
             return "user"
 
-<<<<<<< HEAD
-    def run_interactive(self, record_run: bool = False, load_env: str=''):
-=======
     def run_interactive(self, record_run: str = "", load_env: str = ""):
->>>>>>> 43c9c6f8
         """Run an interactive session within the given environment."""
         run_id = self._generate_run_id()
         if load_env:
@@ -355,22 +308,16 @@
                 self.set_next_actor("agent")
 
         if record_run:
-<<<<<<< HEAD
-            self.save_to_registry('interactive', run_id, base_id)
-
-    def run_task(self, task: str, record_run: bool = False, load_env: str = '', max_iterations: int = 10,):
-=======
             run_name = record_run if record_run and record_run != "true" else None
             self.save_to_registry(self._path, "interactive", run_id, base_id, run_name)
 
     def run_task(
         self,
         task: str,
-        record_run: str = "",
+        record_run: bool = False,
         load_env: str = "",
         max_iterations: int = 10,
     ):
->>>>>>> 43c9c6f8
         """Runs a task within the given environment."""
         run_id = self._generate_run_id()
         if load_env:
@@ -423,7 +370,7 @@
         try:
             if not os.listdir(path):
                 raise ValueError(f"No files found in {path}")
-        
+
             self.save_to_registry(path, "folders" if temp_dir else "folder", self.generate_folder_hash_id(path), None, name)
         finally:
             if temp_dir:
@@ -431,32 +378,32 @@
 
     def save_from_history(self, lines, name: str = None):
         # Parse lines and extract relevant information
-        pattern = r'^\s*(?:\d+\s+)?(\S+)\s+environment\s+interactive\s+(\S+)\s+(\S+)(.*?)$'
+        pattern = r"^\s*(?:\d+\s+)?(\S+)\s+environment\s+interactive\s+(\S+)\s+(\S+)(.*?)$"
         relevant_paths = {}
         for line in lines:
             match = re.match(pattern, line)
             if match:
                 program_name, agents, path, other_args = match.groups()
-                path = path.strip('/')
+                path = path.strip("/")
                 if self.contains_non_empty_chat_txt(path):
                     timestamp = os.path.getmtime(path)
                     command = f"{program_name} environment interactive {agents} {path} {other_args}"
-                    relevant_paths[path] = {'command': command.strip()}
+                    relevant_paths[path] = {"command": command.strip()}
 
         if not relevant_paths:
             raise ValueError("No relevant paths with non-empty chat.txt files found in history")
-        
+
         for path, info in relevant_paths.items():
             print(path)
             # Write start_command.log
-            with open(os.path.join(path, 'start_command.log'), 'w') as f:
-                f.write(info['command'])
+            with open(os.path.join(path, "start_command.log"), "w") as f:
+                f.write(info["command"])
 
         # Create temporary directory and copy relevant folders
         temp_dir = tempfile.mkdtemp()
         try:
             for path, info in relevant_paths.items():
-                dest = os.path.join(temp_dir, path.replace('/', '_').strip('_'))
+                dest = os.path.join(temp_dir, path.replace("/", "_").strip("_"))
                 shutil.copytree(path, dest)
             self.save_to_registry(temp_dir, "folders", self.generate_folder_hash_id(temp_dir), None, name)
 
