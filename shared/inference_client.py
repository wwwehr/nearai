<<<<<<< HEAD
from functools import cached_property
from typing import Any, Iterable, List, Optional, Union
=======
from typing import Any, Dict, Iterable, List, Optional, Union
>>>>>>> 65d4f5d4

import litellm
import requests
from litellm import CustomStreamWrapper, ModelResponse
from litellm import completion as litellm_completion
<<<<<<< HEAD
from openai.types.chat import ChatCompletionMessageParam

from shared.client_config import DEFAULT_MODEL_MAX_TOKENS, DEFAULT_MODEL_TEMPERATURE, ClientConfig
from shared.models import SimilaritySearch
from shared.provider_models import ProviderModels
=======
from litellm.types.completion import ChatCompletionMessageParam
from openai.types.beta.vector_store import VectorStore

from shared.client_config import DEFAULT_MODEL_MAX_TOKENS, DEFAULT_MODEL_TEMPERATURE, ClientConfig
from shared.models import (
    ChunkingStrategy,
    ExpiresAfter,
    GitHubSource,
    GitLabSource,
    SimilaritySearch,
)
from shared.near.primitives import get_provider_model
>>>>>>> 65d4f5d4


class InferenceClient(object):
    def __init__(self, config: ClientConfig) -> None:  # noqa: D107
        self._config = config
<<<<<<< HEAD
        assert config.auth is not None
        self._auth = config.auth.generate_bearer_token()
=======
        if config.auth is not None:
            self._auth = config.auth.generate_bearer_token()
        else:
            self._auth = None
>>>>>>> 65d4f5d4

    @cached_property
    def provider_models(self) -> ProviderModels:  # noqa: D102
        return ProviderModels(self._config)

    def completions(
        self,
        model: str,
        messages: Iterable[ChatCompletionMessageParam],
        stream: bool = False,
        temperature: Optional[float] = None,
        max_tokens: Optional[int] = None,
        **kwargs: Any,
    ) -> Union[ModelResponse, CustomStreamWrapper]:
        """Takes a `model` and `messages` and returns completions.

        `model` can be:
        1. full path `provider::model_full_path`.
        2. `model_short_name`. Default provider will be used.
        """
        provider, model = self.provider_models.match_provider_model(model)

        auth_bearer_token = self._auth

        if temperature is None:
            temperature = DEFAULT_MODEL_TEMPERATURE

        if max_tokens is None:
            max_tokens = DEFAULT_MODEL_MAX_TOKENS

        # NOTE(#246): this is to disable "Provider List" messages.
        litellm.suppress_debug_info = True

        try:
            result: Union[ModelResponse, CustomStreamWrapper] = litellm_completion(
                model,
                messages,
                stream=stream,
                custom_llm_provider=self._config.custom_llm_provider,
                input_cost_per_token=0,
                output_cost_per_token=0,
                temperature=temperature,
                max_tokens=max_tokens,
                base_url=self._config.base_url,
                provider=provider,
                api_key=auth_bearer_token,
                **kwargs,
            )
        except Exception as e:
            raise ValueError(f"Bad request: {e}") from None

        return result

    def query_vector_store(self, vector_store_id: str, query: str) -> List[SimilaritySearch]:
        """Query a vector store."""
        if self._config is None:
            raise ValueError("Missing NearAI Hub config")

        auth_bearer_token = self._auth

        headers = {"Content-Type": "application/json", "Authorization": f"Bearer {auth_bearer_token}"}

        data = {"query": query}

        endpoint = f"{self._config.base_url}/vector_stores/{vector_store_id}/search"

        try:
            response = requests.post(endpoint, headers=headers, json=data)
            response.raise_for_status()
            return response.json()
        except requests.RequestException as e:
            raise ValueError(f"Error querying vector store: {e}") from None

    def create_vector_store_from_source(
        self,
        name: str,
        source: Union[GitHubSource, GitLabSource],
        source_auth: Optional[str] = None,
        chunking_strategy: Optional[ChunkingStrategy] = None,
        expires_after: Optional[ExpiresAfter] = None,
        metadata: Optional[Dict[str, str]] = None,
    ) -> VectorStore:
        """Creates a vector store from the given source.

        Args:
        ----
            name (str): The name of the vector store.
            source (Union[GitHubSource, GitLabSource]): The source from which to create the vector store.
            source_auth (Optional[str]): The source authentication token.
            chunking_strategy (Optional[ChunkingStrategy]): The chunking strategy to use.
            expires_after (Optional[ExpiresAfter]): The expiration policy.
            metadata (Optional[Dict[str, str]]): Additional metadata.

        Returns:
        -------
            VectorStore: The created vector store.

        """
        print(f"Creating vector store from source: {source}")
        headers = {
            "Authorization": f"Bearer {self._auth}",
            "Content-Type": "application/json",
        }
        data = {
            "name": name,
            "source": source,
            "source_auth": source_auth,
            "chunking_strategy": chunking_strategy,
            "expires_after": expires_after,
            "metadata": metadata,
        }
        endpoint = f"{self._config.base_url}/vector_stores/from_source"

        try:
            response = requests.post(endpoint, headers=headers, json=data)
            print(response.json())
            response.raise_for_status()
            return VectorStore(**response.json())
        except requests.RequestException as e:
            raise ValueError(f"Failed to create vector store: {e}") from None

    def get_vector_store(self, vector_store_id: str) -> VectorStore:
        """Gets a vector store by id."""
        endpoint = f"{self._config.base_url}/vector_stores/{vector_store_id}"
        response = requests.get(endpoint)
        response.raise_for_status()
        return VectorStore(**response.json())<|MERGE_RESOLUTION|>--- conflicted
+++ resolved
@@ -1,21 +1,10 @@
-<<<<<<< HEAD
 from functools import cached_property
-from typing import Any, Iterable, List, Optional, Union
-=======
 from typing import Any, Dict, Iterable, List, Optional, Union
->>>>>>> 65d4f5d4
 
 import litellm
 import requests
 from litellm import CustomStreamWrapper, ModelResponse
 from litellm import completion as litellm_completion
-<<<<<<< HEAD
-from openai.types.chat import ChatCompletionMessageParam
-
-from shared.client_config import DEFAULT_MODEL_MAX_TOKENS, DEFAULT_MODEL_TEMPERATURE, ClientConfig
-from shared.models import SimilaritySearch
-from shared.provider_models import ProviderModels
-=======
 from litellm.types.completion import ChatCompletionMessageParam
 from openai.types.beta.vector_store import VectorStore
 
@@ -27,22 +16,16 @@
     GitLabSource,
     SimilaritySearch,
 )
-from shared.near.primitives import get_provider_model
->>>>>>> 65d4f5d4
+from shared.provider_models import ProviderModels
 
 
 class InferenceClient(object):
     def __init__(self, config: ClientConfig) -> None:  # noqa: D107
         self._config = config
-<<<<<<< HEAD
-        assert config.auth is not None
-        self._auth = config.auth.generate_bearer_token()
-=======
         if config.auth is not None:
             self._auth = config.auth.generate_bearer_token()
         else:
             self._auth = None
->>>>>>> 65d4f5d4
 
     @cached_property
     def provider_models(self) -> ProviderModels:  # noqa: D102
