--- conflicted
+++ resolved
@@ -1,10 +1,6 @@
 from abc import ABC, ABCMeta, abstractmethod
-<<<<<<< HEAD
 from enum import Enum
-from typing import Any, Dict, List, Tuple, Union
-=======
 from typing import Any, Dict, List, Optional, Tuple, Union
->>>>>>> 7ec45aa6
 
 
 class SolverScoringMethod(Enum):
