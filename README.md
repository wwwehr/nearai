--- conflicted
+++ resolved
@@ -8,15 +8,13 @@
 git clone git@github.com:nearai/jasnah-cli.git
 cd jasnah-cli
 python3 -m pip install -e .
-<<<<<<< HEAD
+pip install openai
+```
 
 To install to a virtual environment, use the following command:
 
 ```bash
 python3 -m poetry install --no-root --with dev
-=======
-pip install openai
->>>>>>> d09df4ce
 ```
 
 Check the installation worked with
