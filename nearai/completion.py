import json
from typing import Any, Callable, Iterable, Optional, Union

from litellm import CustomStreamWrapper, ModelResponse
from litellm import completion as litellm_completion
from openai import OpenAI
from openai.types.chat import ChatCompletion, ChatCompletionMessageParam

from hub.api.near.primitives import get_provider_model

from .config import CONFIG, AuthData, Config, NearAiHubConfig


def create_completion_fn(model: str) -> Callable[..., ChatCompletion]:
    client = OpenAI(base_url=CONFIG.inference_url, api_key=CONFIG.inference_api_key)

    def complete(**kwargs: Any) -> ChatCompletion:
        completion: ChatCompletion = client.chat.completions.create(model=model, **kwargs)
        return completion

    return complete


class InferenceRouter(object):
    def __init__(self, config: Config) -> None:  # noqa: D107
        self._config = config
        if self._config.nearai_hub is None:
            self._config.nearai_hub = NearAiHubConfig()
        self._endpoint: Any

    def completions(
        self,
        model: str,
        messages: Iterable[ChatCompletionMessageParam],
        stream: bool = False,
        temperature: Optional[float] = None,
        auth: Optional[AuthData] = None,
        **kwargs: Any,
    ) -> Union[ModelResponse, CustomStreamWrapper]:
        """Takes a model `provider:model_name` and a list of messages and returns all completions."""
<<<<<<< HEAD
        assert hasattr(self._config, "models"), "Config does not have models"
        assert model in self._config.models, f"Model {model} not found in config."
        provider_name: str
        model_path: str
        provider_name, model_path = self._config.models[model].split(":")
        if provider_name not in self._endpoints:
            assert hasattr(self._config, "providers"), "Config does not have providers"
            assert provider_name in self._config.providers, f"Provider {provider_name} not found in config."
            provider_config = self._config.providers[provider_name]
            self._endpoints[provider_name] = lambda model, messages, stream, temperature, **kwargs: litellm_completion(
                model,
                messages,
                stream=stream,
                # TODO: move this to config
                custom_llm_provider="antropic" if "antropic" in provider_config.base_url else "openai",
                input_cost_per_token=0,
                output_cost_per_token=0,
                temperature=temperature,
                base_url=provider_config.base_url,
                api_key=provider_config.api_key if provider_config.api_key else "not-needed",
                **kwargs,
            )
        result: Union[ModelResponse, CustomStreamWrapper] = self._endpoints[provider_name](
            model=model_path, messages=messages, stream=stream, temperature=temperature, **kwargs
=======
        if self._config.nearai_hub is None:
            raise ValueError("Missing NearAI Hub config")
        provider, model = get_provider_model(self._config.nearai_hub.default_provider, model)

        if auth is None:
            auth = self._config.auth

        bearer_data = {
            key: getattr(auth, key)
            for key in ["account_id", "public_key", "signature", "callback_url", "message", "nonce", "recipient"]
        }
        auth_bearer_token = json.dumps(bearer_data)

        self._endpoint = lambda model, messages, stream, temperature, **kwargs: litellm_completion(
            model,
            messages,
            stream=stream,
            custom_llm_provider=self._config.nearai_hub.custom_llm_provider,
            input_cost_per_token=0,
            output_cost_per_token=0,
            temperature=temperature,
            base_url=self._config.nearai_hub.base_url,
            provider=provider,
            api_key=auth_bearer_token,
            **kwargs,
>>>>>>> 7ec45aa6
        )

        try:
            result: Union[ModelResponse, CustomStreamWrapper] = self._endpoint(
                model=model, messages=messages, stream=stream, temperature=temperature, **kwargs
            )
        except Exception as e:
            raise ValueError(f"Bad request: {e}") from None

        return result<|MERGE_RESOLUTION|>--- conflicted
+++ resolved
@@ -38,32 +38,6 @@
         **kwargs: Any,
     ) -> Union[ModelResponse, CustomStreamWrapper]:
         """Takes a model `provider:model_name` and a list of messages and returns all completions."""
-<<<<<<< HEAD
-        assert hasattr(self._config, "models"), "Config does not have models"
-        assert model in self._config.models, f"Model {model} not found in config."
-        provider_name: str
-        model_path: str
-        provider_name, model_path = self._config.models[model].split(":")
-        if provider_name not in self._endpoints:
-            assert hasattr(self._config, "providers"), "Config does not have providers"
-            assert provider_name in self._config.providers, f"Provider {provider_name} not found in config."
-            provider_config = self._config.providers[provider_name]
-            self._endpoints[provider_name] = lambda model, messages, stream, temperature, **kwargs: litellm_completion(
-                model,
-                messages,
-                stream=stream,
-                # TODO: move this to config
-                custom_llm_provider="antropic" if "antropic" in provider_config.base_url else "openai",
-                input_cost_per_token=0,
-                output_cost_per_token=0,
-                temperature=temperature,
-                base_url=provider_config.base_url,
-                api_key=provider_config.api_key if provider_config.api_key else "not-needed",
-                **kwargs,
-            )
-        result: Union[ModelResponse, CustomStreamWrapper] = self._endpoints[provider_name](
-            model=model_path, messages=messages, stream=stream, temperature=temperature, **kwargs
-=======
         if self._config.nearai_hub is None:
             raise ValueError("Missing NearAI Hub config")
         provider, model = get_provider_model(self._config.nearai_hub.default_provider, model)
@@ -89,7 +63,6 @@
             provider=provider,
             api_key=auth_bearer_token,
             **kwargs,
->>>>>>> 7ec45aa6
         )
 
         try:
