[tool.poetry]
name = "nearai"
version = "0.1.0"
description = ""
authors = [
    "Marcelo Fornet <marcelo@jasnah.com>",
    "Gabe Hamilton <gabe@near.org>",
    "Alexander Comerford <alex@taoa.io>",
    "zavodil <support@zavodil.ru>",
    "arktoswb <arktoswb@users.noreply.github.com>",
    "Pierre LE GUEN <26087574+PierreLeGuen@users.noreply.github.com>",
    "Alex Skidanov <skidanov.alexander@gmail.com>",
    "Illia Polosukhin <ilblackdragon@gmail.com>",
    "Support <support@near.ai>",
]
readme = "README.md"

[tool.poetry.dependencies]
python = ">=3.9,<4.0"
backoff = { version = "^2.2.1" }
base58 = { version = "2.1.1", optional = true }
boto3 = { version = "^1.34.100" }
boto3-stubs = { version = "^1.34.147" }
cryptography = { version = "^43.0.0" }
datasets = { version = "^2.20.0" }
fabric = { version = "^3.2.2", optional = true }
fastapi = { version = "^0.111.0", optional = true }
fastapi-cli = { version = "^0.0.4", optional = true }
fire = { version = "^0.6.0" }
flask = { version = "^3.0.3", optional = true }
gunicorn = { version = "^22.0.0", optional = true }
jinja2 = { version = "^3.1.4" }
litellm = { version = "^1.41.0" }
mypy-boto3 = { version = "^1.34.147" }
mypy-boto3-s3 = { version = "^1.34.138" }
openai = { version = "^1.30.1" }
pandas-stubs = { version = "^2.2.2.240603" }
peft = "^0.10.0"
psutil = { version = "^5.9.5" }
pydantic = { version = "^2.7.1", optional = true }
pydantic-core = { version = "^2.18.4", optional = true }
pymysql = { version = "^1.1.0" }
pynacl = { version = "^1.5.0", optional = true }
python-dotenv = { version = "^1.0.1", optional = true }
requests = { version = "^2.31.0", optional = true }
setuptools = { version = "^69.5.1" }
sqlmodel = { version = "^0.0.21", optional = true }
tabulate = { version = "^0.9.0" }
tenacity = { version = "^8.2.3" }
tensorboardX = { version = "^2.6.2.2" }
torch = { version = "^2.2.2" }
torchao = { version = "^0.3.1", optional = true }
torchtune = { version = "^0.2.0", optional = true }
tqdm = { version = "^4.66.4" }
transformers = { version = "^4.40.2" }
types-cffi = { version = "^1.16.0.20240331" }
types-colorama = { version = "^0.4.15.20240311" }
types-psutil = { version = "^6.0.0.20240621" }
types-pygments = { version = "^2.18.0.20240506" }
types-pyyaml = { version = "^6.0.12.20240724" }
types-redis = { version = "^4.6.0.20240425" }
types-regex = { version = "^2024.5.15.20240519" }
types-setuptools = { version = "^71.1.0.20240724" }
types-ujson = { version = "^5.10.0.20240515" }
vllm = { version = "^0.5.3", optional = true }

[tool.poetry.extras]
# Experiment platform
explatform = ["flask", "fabric", "gunicorn", "requests"]
hub = [
    "base58",
    "cryptography",
    "fastapi-cli",
    "fastapi",
    "pydantic-core",
    "pydantic",
    "pynacl",
    "python-dotenv",
    "requests",
    "sqlmodel",
]
torch = ["torch", "torchao", "torchtune"]
vllm = ["vllm", "torch"]

[tool.poetry.group.dev.dependencies]
mypy = "^1.11.0"
ruff = "^0.5.2"

[tool.poetry.scripts]
nearai = "nearai.cli:main"

[build-system]
requires = ["poetry-core"]
build-backend = "poetry.core.masonry.api"

[tool.ruff]
src = ["nearai"]
exclude = [
    ".git",
    ".git-rewrite",
    ".ipynb_checkpoints",
    ".mypy_cache",
    ".ruff_cache",
    ".venv",
    ".vscode",
    "__pypackages__",
    "venv",
<<<<<<< HEAD
    "aws_runner/openapi_client",
=======
    "openapi_client",
>>>>>>> c79aee6d
]
extend-exclude = ["tests", "projects", "examples"]
line-length = 120
indent-width = 4

[tool.ruff.lint]
select = [
    "E",  # pycodestyle errors
    "W",  # pycodestyle warnings
    "F",  # pyflakes
    "I",  # isort
    "B",  # flake8-bugbear
    "C4", # flake8-comprehensions
    "N",  # PEP8 naming conventions
    "D",  # pydocstyle
]
ignore = [
    "B008", # do not perform calls in argument defaults
    "C901", # too complex
    "C408", # dict() constructor
    "C417", # enforce list comprehension
    "W191", # indentation contains tabs
    "D401", # imperative mood
    "D100", # Missing docstring module
    "D101", # Missing docstring in public class
    "D103", # Missing docstring in public function
    "D104", # Missing docstring in public package
]

[tool.ruff.format]
quote-style = "double"
indent-style = "space"
skip-magic-trailing-comma = false
line-ending = "auto"

[tool.mypy]
strict = false
exclude = [
    "tests",
    "venv",
    ".venv",
    ".vscode",
    ".git",
    ".ipynb_checkpoints",
    ".mypy_cache",
    ".ruff_cache",
    "__pypackages__",
]

[[tool.mypy.overrides]]
module = [
    'datasets.*',
    'fire.*',
    'tqdm.*',
    'fabric.*',
    'tabulate.*',
    'requests.*',
    'tensorboardX.*',
    'pymysql.*',
    'torchtune.*',
    'torchao.*',
]
ignore_missing_imports = true<|MERGE_RESOLUTION|>--- conflicted
+++ resolved
@@ -105,11 +105,7 @@
     ".vscode",
     "__pypackages__",
     "venv",
-<<<<<<< HEAD
-    "aws_runner/openapi_client",
-=======
     "openapi_client",
->>>>>>> c79aee6d
 ]
 extend-exclude = ["tests", "projects", "examples"]
 line-length = 120
