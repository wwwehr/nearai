--- conflicted
+++ resolved
@@ -34,12 +34,7 @@
 import { useZodForm } from '~/hooks/form';
 import { useThreads } from '~/hooks/threads';
 import { useQueryParams } from '~/hooks/url';
-<<<<<<< HEAD
-import type { messageModel } from '~/lib/models';
-import { chatWithAgentModel } from '~/lib/models';
-=======
 import { chatWithAgentModel, type messageModel } from '~/lib/models';
->>>>>>> 79f870e0
 import { useAuthStore } from '~/stores/auth';
 import { api } from '~/trpc/react';
 import { copyTextToClipboard } from '~/utils/clipboard';
@@ -62,15 +57,9 @@
     defaultValues: { agent_id: agentId },
   });
 
-  const [htmlOutputEnabled, setHtmlOutputEnabled] = useState(false);
   const [htmlOutput, setHtmlOutput] = useState('');
-<<<<<<< HEAD
-  const prevHtmlOutput = useRef('')
-  const [view, setView] = useState<'conversation' | 'output' | 'auto'>('auto');
-=======
   const previousHtmlOutput = useRef('');
   const [view, setView] = useState<'conversation' | 'output'>('conversation');
->>>>>>> 79f870e0
   const [openedFileName, setOpenedFileName] = useState<string | null>(null);
   const [parametersOpenForSmallScreens, setParametersOpenForSmallScreens] =
     useState(false);
@@ -177,18 +166,6 @@
 
   useEffect(() => {
     const files = environmentQuery?.data?.files;
-<<<<<<< HEAD
-    if (files?.['index.html']) {
-      setHtmlOutputEnabled(true);
-      const currentOutput = files['index.html'].content;
-      if (prevHtmlOutput.current !== currentOutput) {
-        prevHtmlOutput.current = htmlOutput;
-        // always switch to output if page was updated
-        setView('output');
-      }
-      setHtmlOutput(currentOutput);
-    }
-=======
     const htmlFile = files?.['index.html'];
 
     if (htmlFile) {
@@ -202,7 +179,6 @@
     }
 
     previousHtmlOutput.current = htmlOutput;
->>>>>>> 79f870e0
   }, [environmentQuery, htmlOutput]);
 
   useEffect(() => {
@@ -212,11 +188,6 @@
   }, [environment, environmentId, environmentQuery]);
 
   useEffect(() => {
-<<<<<<< HEAD
-    // setHtmlOutput('');
-
-=======
->>>>>>> 79f870e0
     if (!environmentId) {
       utils.hub.environment.setData(
         {
@@ -243,18 +214,6 @@
 
   if (!currentEntry) return null;
 
-  const lastAssistantReplies: z.infer<typeof messageModel>[] = [];
-  const messages = environment?.conversation ?? [];
-
-  for (let i = messages.length - 1; i >= 0; i--) {
-    const message = messages[i];
-    if (messages && message?.role === 'assistant') {
-      lastAssistantReplies.push(message);
-    } else {
-      break;
-    }
-  }
-
   return (
     <Form stretch onSubmit={form.handleSubmit(onSubmit)} ref={formRef}>
       <Sidebar.Root>
@@ -269,13 +228,6 @@
             <>
               <IframeWithBlob html={htmlOutput} />
 
-<<<<<<< HEAD
-              <Messages
-                loading={environmentQuery.isLoading}
-                messages={lastAssistantReplies}
-                threadId={agentId}
-              />
-=======
               {latestAssistantMessages.length > 0 && (
                 <Messages
                   loading={environmentQuery.isLoading}
@@ -283,7 +235,6 @@
                   threadId={agentId}
                 />
               )}
->>>>>>> 79f870e0
             </>
           ) : (
             <Messages
@@ -330,7 +281,7 @@
                       />
                     </BreakpointDisplay>
 
-                    {htmlOutputEnabled && (
+                    {htmlOutput && (
                       <>
                         {view === 'output' ? (
                           <Tooltip
