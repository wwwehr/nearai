--- conflicted
+++ resolved
@@ -17,24 +17,15 @@
 from tabulate import tabulate
 
 from nearai.agent import load_agent
-<<<<<<< HEAD
-from nearai.benchmark import BenchmarkExecutor, DatasetInfo
-from nearai.config import CONFIG, DATA_FOLDER, update_config
-from nearai.dataset import get_dataset, load_dataset
-from nearai.db import db
-from nearai.environment import Environment
-from nearai.finetune import FinetuneCli
-from nearai.registry import Registry, agent, dataset, model, registry
-from nearai.solvers import SolverScoringMethod, SolverStrategy, SolverStrategyRegistry
-=======
 from nearai.clients.lambda_client import LambdaWrapper
 from nearai.config import CONFIG, update_config
+from nearai.dataset import get_dataset
 from nearai.evaluation import evaluations_table
 from nearai.finetune import FinetuneCli
 from nearai.hub import Hub
 from nearai.lib import check_metadata, parse_location
 from nearai.registry import registry
->>>>>>> 7ec45aa6
+from nearai.solvers import SolverScoringMethod
 from nearai.tensorboard_feed import TensorboardCli
 
 
@@ -247,17 +238,10 @@
             force=force,
         )
 
-<<<<<<< HEAD
         solver_strategy_class: SolverStrategy | None = SolverStrategyRegistry.get(solver_strategy, None)
-=======
-        name, subset, dataset = dataset, subset, load_dataset(dataset, verbose=False)
-
-        solver_strategy_: SolverStrategy | None = SolverStrategyRegistry.get(solver_strategy, None)
->>>>>>> 7ec45aa6
         assert (
             solver_strategy_class
         ), f"Solver strategy {solver_strategy} not found. Available strategies: {list(SolverStrategyRegistry.keys())}"
-<<<<<<< HEAD
 
         name = dataset
         if solver_strategy_class.scoring_method == SolverScoringMethod.Custom:
@@ -265,18 +249,11 @@
         else:
             dataset = load_dataset(dataset)
 
-        solver_strategy_obj: SolverStrategy = solver_strategy_class(dataset_ref=dataset, **solver_kwargs)  # type: ignore
-        assert (
-            name in solver_strategy_obj.compatible_datasets()
-        ), f"Solver strategy {solver_strategy} is not compatible with dataset {name}"
-=======
-        solver_strategy_obj: SolverStrategy = solver_strategy_(dataset_ref=dataset, **solver_args)  # type: ignore
-
+        solver_strategy_obj: SolverStrategy = solver_strategy_class(dataset_ref=dataset, **solver_args)  # type: ignore
         if check_compatibility:
             assert (
                 name in solver_strategy_obj.compatible_datasets()
             ), f"Solver strategy {solver_strategy} is not compatible with dataset {name}"
->>>>>>> 7ec45aa6
 
         be = BenchmarkExecutor(DatasetInfo(name, subset, dataset), solver_strategy_obj, benchmark_id=benchmark_id)
 
